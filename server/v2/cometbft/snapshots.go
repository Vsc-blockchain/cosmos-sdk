package cometbft

import (
	"context"
	"errors"
	"fmt"
	"os"
	"path/filepath"

<<<<<<< HEAD
	abci "github.com/cometbft/cometbft/abci/types"
	"github.com/spf13/cast"

	"cosmossdk.io/server/v2/cometbft/flags"
=======
>>>>>>> 2916aad1
	"cosmossdk.io/store/v2/snapshots"
	snapshottypes "cosmossdk.io/store/v2/snapshots/types"
	abci "github.com/cometbft/cometbft/abci/types"
)

type AppOptions interface {
	Get(string) interface{}
}

// GetSnapshotStore returns a snapshot store for the given application options.
// It creates a directory for storing snapshots if it doesn't exist.
// It initializes a GoLevelDB database for storing metadata of the snapshots.
// The snapshot store is then created using the initialized database and directory.
// If any error occurs during the process, it is returned along with a nil snapshot store.
<<<<<<< HEAD
func GetSnapshotStore(appOpts AppOptions) (*snapshots.Store, error) {
	homeDir := cast.ToString(appOpts.Get(flags.FlagHome))
	snapshotDir := filepath.Join(homeDir, "data", "snapshots")
=======
func GetSnapshotStore(rootDir string) (*snapshots.Store, error) {
	snapshotDir := filepath.Join(rootDir, "data", "snapshots")
>>>>>>> 2916aad1
	if err := os.MkdirAll(snapshotDir, 0o744); err != nil {
		return nil, fmt.Errorf("failed to create snapshots directory: %w", err)
	}

	snapshotStore, err := snapshots.NewStore(snapshotDir)
	if err != nil {
		return nil, err
	}

	return snapshotStore, nil
}

// ApplySnapshotChunk implements types.Application.
func (c *Consensus[T]) ApplySnapshotChunk(_ context.Context, req *abci.RequestApplySnapshotChunk) (*abci.ResponseApplySnapshotChunk, error) {
	if c.snapshotManager == nil {
		c.logger.Error("snapshot manager not configured")
		return &abci.ResponseApplySnapshotChunk{Result: abci.ResponseApplySnapshotChunk_ABORT}, nil
	}

	_, err := c.snapshotManager.RestoreChunk(req.Chunk)
	switch {
	case err == nil:
		return &abci.ResponseApplySnapshotChunk{Result: abci.ResponseApplySnapshotChunk_ACCEPT}, nil

	case errors.Is(err, snapshottypes.ErrChunkHashMismatch):
		c.logger.Error(
			"chunk checksum mismatch; rejecting sender and requesting refetch",
			"chunk", req.Index,
			"sender", req.Sender,
			"err", err,
		)
		return &abci.ResponseApplySnapshotChunk{
			Result:        abci.ResponseApplySnapshotChunk_RETRY,
			RefetchChunks: []uint32{req.Index},
			RejectSenders: []string{req.Sender},
		}, nil

	default:
		c.logger.Error("failed to restore snapshot", "err", err)
		return &abci.ResponseApplySnapshotChunk{Result: abci.ResponseApplySnapshotChunk_ABORT}, nil
	}
}

// ListSnapshots implements types.Application.
func (c *Consensus[T]) ListSnapshots(_ context.Context, ctx *abci.RequestListSnapshots) (resp *abci.ResponseListSnapshots, err error) {
	if c.snapshotManager == nil {
		return resp, nil
	}

	snapshots, err := c.snapshotManager.List()
	if err != nil {
		c.logger.Error("failed to list snapshots", "err", err)
		return nil, err
	}

	for _, snapshot := range snapshots {
		abciSnapshot, err := snapshot.ToABCI()
		if err != nil {
			c.logger.Error("failed to convert ABCI snapshots", "err", err)
			return nil, err
		}

		resp.Snapshots = append(resp.Snapshots, &abciSnapshot)
	}

	return resp, nil
}

// LoadSnapshotChunk implements types.Application.
func (c *Consensus[T]) LoadSnapshotChunk(_ context.Context, req *abci.RequestLoadSnapshotChunk) (*abci.ResponseLoadSnapshotChunk, error) {
	if c.snapshotManager == nil {
		return &abci.ResponseLoadSnapshotChunk{}, nil
	}

	chunk, err := c.snapshotManager.LoadChunk(req.Height, req.Format, req.Chunk)
	if err != nil {
		c.logger.Error(
			"failed to load snapshot chunk",
			"height", req.Height,
			"format", req.Format,
			"chunk", req.Chunk,
			"err", err,
		)
		return nil, err
	}

	return &abci.ResponseLoadSnapshotChunk{Chunk: chunk}, nil
}

// OfferSnapshot implements types.Application.
func (c *Consensus[T]) OfferSnapshot(_ context.Context, req *abci.RequestOfferSnapshot) (*abci.ResponseOfferSnapshot, error) {
	if c.snapshotManager == nil {
		c.logger.Error("snapshot manager not configured")
		return &abci.ResponseOfferSnapshot{Result: abci.ResponseOfferSnapshot_ABORT}, nil
	}

	if req.Snapshot == nil {
		c.logger.Error("received nil snapshot")
		return &abci.ResponseOfferSnapshot{Result: abci.ResponseOfferSnapshot_REJECT}, nil
	}

	snapshot, err := snapshottypes.SnapshotFromABCI(req.Snapshot)
	if err != nil {
		c.logger.Error("failed to decode snapshot metadata", "err", err)
		return &abci.ResponseOfferSnapshot{Result: abci.ResponseOfferSnapshot_REJECT}, nil
	}

	err = c.snapshotManager.Restore(snapshot)
	switch {
	case err == nil:
		return &abci.ResponseOfferSnapshot{Result: abci.ResponseOfferSnapshot_ACCEPT}, nil

	case errors.Is(err, snapshottypes.ErrUnknownFormat):
		return &abci.ResponseOfferSnapshot{Result: abci.ResponseOfferSnapshot_REJECT_FORMAT}, nil

	case errors.Is(err, snapshottypes.ErrInvalidMetadata):
		c.logger.Error(
			"rejecting invalid snapshot",
			"height", req.Snapshot.Height,
			"format", req.Snapshot.Format,
			"err", err,
		)
		return &abci.ResponseOfferSnapshot{Result: abci.ResponseOfferSnapshot_REJECT}, nil

	default:
		c.logger.Error(
			"failed to restore snapshot",
			"height", req.Snapshot.Height,
			"format", req.Snapshot.Format,
			"err", err,
		)

		// We currently don't support resetting the IAVL stores and retrying a
		// different snapshot, so we ask CometBFT to abort all snapshot restoration.
		return &abci.ResponseOfferSnapshot{Result: abci.ResponseOfferSnapshot_ABORT}, nil
	}
}<|MERGE_RESOLUTION|>--- conflicted
+++ resolved
@@ -7,13 +7,6 @@
 	"os"
 	"path/filepath"
 
-<<<<<<< HEAD
-	abci "github.com/cometbft/cometbft/abci/types"
-	"github.com/spf13/cast"
-
-	"cosmossdk.io/server/v2/cometbft/flags"
-=======
->>>>>>> 2916aad1
 	"cosmossdk.io/store/v2/snapshots"
 	snapshottypes "cosmossdk.io/store/v2/snapshots/types"
 	abci "github.com/cometbft/cometbft/abci/types"
@@ -28,14 +21,8 @@
 // It initializes a GoLevelDB database for storing metadata of the snapshots.
 // The snapshot store is then created using the initialized database and directory.
 // If any error occurs during the process, it is returned along with a nil snapshot store.
-<<<<<<< HEAD
-func GetSnapshotStore(appOpts AppOptions) (*snapshots.Store, error) {
-	homeDir := cast.ToString(appOpts.Get(flags.FlagHome))
-	snapshotDir := filepath.Join(homeDir, "data", "snapshots")
-=======
 func GetSnapshotStore(rootDir string) (*snapshots.Store, error) {
 	snapshotDir := filepath.Join(rootDir, "data", "snapshots")
->>>>>>> 2916aad1
 	if err := os.MkdirAll(snapshotDir, 0o744); err != nil {
 		return nil, fmt.Errorf("failed to create snapshots directory: %w", err)
 	}
