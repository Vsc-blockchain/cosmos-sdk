--- conflicted
+++ resolved
@@ -175,11 +175,7 @@
 	github.com/rcrowley/go-metrics v0.0.0-20201227073835-cf1acfcdf475 // indirect
 	github.com/rivo/uniseg v0.2.0 // indirect
 	github.com/rogpeppe/go-internal v1.12.0 // indirect
-<<<<<<< HEAD
-	github.com/rs/cors v1.10.0 // indirect
-=======
 	github.com/rs/cors v1.10.1 // indirect
->>>>>>> ed6b3ab7
 	github.com/rs/zerolog v1.32.0 // indirect
 	github.com/sagikazarmark/locafero v0.4.0 // indirect
 	github.com/sagikazarmark/slog-shim v0.1.0 // indirect
@@ -223,11 +219,7 @@
 	gopkg.in/ini.v1 v1.67.0 // indirect
 	gopkg.in/yaml.v3 v3.0.1 // indirect
 	gotest.tools/v3 v3.5.1 // indirect
-<<<<<<< HEAD
-	nhooyr.io/websocket v1.8.7 // indirect
-=======
 	nhooyr.io/websocket v1.8.10 // indirect
->>>>>>> ed6b3ab7
 	pgregory.net/rapid v1.1.0 // indirect
 	rsc.io/qr v0.2.0 // indirect
 	sigs.k8s.io/yaml v1.4.0 // indirect
