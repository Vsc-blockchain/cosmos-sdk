--- conflicted
+++ resolved
@@ -340,7 +340,6 @@
   [mod."cloud.google.com/go/storage"]
     version = "v1.35.1"
     hash = "sha256-a5ueeyHCjygUrL2bzVAyePE2KAicvJYKTQc26jSrhp0="
-<<<<<<< HEAD
   [mod."cloud.google.com/go/storagetransfer"]
     version = "v1.10.3"
     hash = "sha256-CDMutCBOqhmOkdLbwoFfAEUWJ8F8MhK4YxmPEnr2VgY="
@@ -366,18 +365,6 @@
     version = "v1.11.4"
     hash = "sha256-GdbVIrXBg+ZXzsEwqTQWkaySstaB8efyKU0bgFnV7c4="
   [mod."cloud.google.com/go/vision"]
-=======
-  [mod."cosmossdk.io/collections"]
-    version = "v0.4.0"
-    hash = "sha256-minFyzgO/D+Oda4E3B1qvOAN5qd65SjS6nmjca4cp/8="
-  [mod."cosmossdk.io/errors"]
-    version = "v1.0.1"
-    hash = "sha256-MgTocXkBzri9FKkNtkARJXPmxRrRO/diQJS5ZzvYrJY="
-  [mod."cosmossdk.io/log"]
-    version = "v1.3.1"
-    hash = "sha256-otkUvsz35VuuUWXoTmWBwR61+o6YzvWETGdLfwWDvwY="
-  [mod."cosmossdk.io/math"]
->>>>>>> 8c002c62
     version = "v1.2.0"
     hash = "sha256-xR55vdJeaqonhs4e0dV/vS5RcWU4VWzL2HsIG58hCyM="
   [mod."cloud.google.com/go/vision/v2"]
@@ -404,7 +391,6 @@
   [mod."cosmossdk.io/store"]
     version = "v1.0.2"
     hash = "sha256-mEaBNfU892M3V6qTMEDXb1GLaywlyouTRC5XfVqNSMs="
-<<<<<<< HEAD
   [mod."dario.cat/mergo"]
     version = "v1.0.0"
     hash = "sha256-jlpc8dDj+DmiOU4gEawBu8poJJj9My0s9Mvuk9oS8ww="
@@ -420,11 +406,6 @@
   [mod."git.sr.ht/~sbinet/gg"]
     version = "v0.3.1"
     hash = "sha256-LWCy7oT3OoqkrU9o4NZzx18KChh6m7ujCv9cnx2QhrI="
-=======
-  [mod."filippo.io/edwards25519"]
-    version = "v1.1.0"
-    hash = "sha256-9ACANrgWZSd5HYPfDZHY8DVbPSC9LOMgy8deq3rDOoc="
->>>>>>> 8c002c62
   [mod."github.com/99designs/go-keychain"]
     version = "v0.0.0-20191008050251-8e49817e8af4"
     hash = "sha256-4EndKcspGC3GOPCmctXF1NnWzxWwMyY/OQpFMmr8Sc0="
@@ -498,7 +479,6 @@
   [mod."github.com/Microsoft/go-winio"]
     version = "v0.6.1"
     hash = "sha256-BL0BVaHtmPKQts/711W59AbHXjGKqFS4ZTal0RYnR9I="
-<<<<<<< HEAD
   [mod."github.com/Nvveen/Gotty"]
     version = "v0.0.0-20120604004816-cd527374f1e5"
     hash = "sha256-2EwwPSTvPqMcKRKxCXX1OhknkkO/8fGGtmaAa27Im/o="
@@ -598,8 +578,6 @@
   [mod."github.com/aws/aws-lambda-go"]
     version = "v1.13.3"
     hash = "sha256-qd4LhYF3pE6qtIwMIuR0KwpIMVc1+tG6lrL1lJ/BPxE="
-=======
->>>>>>> 8c002c62
   [mod."github.com/aws/aws-sdk-go"]
     version = "v1.45.25"
     hash = "sha256-ZzeU4WSHm5shDqGnK2mXC2p18NyAO+hKZHP7l1KR69k="
@@ -780,7 +758,6 @@
   [mod."github.com/cockroachdb/redact"]
     version = "v1.1.5"
     hash = "sha256-0rtT7LRO0wxf9XovOK8GXRrhmx8OcbdPK/mXOKbJdog="
-<<<<<<< HEAD
   [mod."github.com/cockroachdb/sentry-go"]
     version = "v0.6.1-cockroachdb.2"
     hash = "sha256-3C9tuGU6f2DOz6yPcOdUf1LRvCXFg+prfqAPob9Sz2E="
@@ -793,11 +770,6 @@
   [mod."github.com/codegangsta/inject"]
     version = "v0.0.0-20150114235600-33e0aa1cb7c0"
     hash = "sha256-UjG3ItBHuFybFQ9wHatiM6JJs1n6t/wYxMDQ9EeeCss="
-=======
-  [mod."github.com/cockroachdb/tokenbucket"]
-    version = "v0.0.0-20230807174530-cc333fc44b06"
-    hash = "sha256-yZdBXkTVzPxRYntI9I2Gu4gkI11m52Nwl8RNNdlXSrA="
->>>>>>> 8c002c62
   [mod."github.com/cometbft/cometbft"]
     version = "v0.38.5"
     hash = "sha256-F1NmnJxYCt3dTDS6Z/9zbCEUf2vjUdQs9mQiZEhxyj0="
@@ -850,8 +822,8 @@
     version = "v1.4.11"
     hash = "sha256-hXJIGN8Arg09ldCgrSyYZK+xMelYavEj2I3ltxJfAqE="
   [mod."github.com/cosmos/iavl"]
-    version = "v1.0.0-beta.1.0.20240125174944-11ba4961dae9"
-    hash = "sha256-GvCKYRTpMQVO6KGYICqCURxM7VPIQ53stydoHsykD9s="
+    version = "v1.0.0"
+    hash = "sha256-Zm1TfR7vBJ7zMT0whznStO42S0t6hyrwpbUnDmM3MlI="
   [mod."github.com/cosmos/ics23/go"]
     version = "v0.10.0"
     hash = "sha256-KYEv727BO/ht63JO02xiKFGFAddg41Ve9l2vSSZZBq0="
@@ -867,15 +839,12 @@
   [mod."github.com/creachadair/atomicfile"]
     version = "v0.3.3"
     hash = "sha256-sm0lJGGjpm27HQlOc8C3QgWHjlyjJZ/tKIO5qpSNH7E="
-<<<<<<< HEAD
   [mod."github.com/creachadair/command"]
     version = "v0.0.7"
     hash = "sha256-BBt4w2GEDgXczhMHTP3xcjM7S4r4zy9s3pvEMDRdpow="
   [mod."github.com/creachadair/mtest"]
     version = "v0.0.0-20231015022703-31f2ea539dce"
     hash = "sha256-/TnB7HDHeovyrAaLyVIEq/MVTDNejPB9Anuwik/mbn4="
-=======
->>>>>>> 8c002c62
   [mod."github.com/creachadair/tomledit"]
     version = "v0.0.25"
     hash = "sha256-EW3K2z4sfCdgKTQsjTpHxV96xdnTbnggu1EF34BlTzk="
@@ -967,12 +936,6 @@
     version = "v1.0.1"
     hash = "sha256-yuvxYYngpfVkUg9yAmG99IUVmADTQA0tMbBXe0Fq0Mc="
   [mod."github.com/dvsekhvalnov/jose2go"]
-<<<<<<< HEAD
-=======
-    version = "v1.6.0"
-    hash = "sha256-IXn2BuUp4fi/i2zf1tGGW1m9xoYh3VCksB6GJ5Sf06g="
-  [mod."github.com/emicklei/dot"]
->>>>>>> 8c002c62
     version = "v1.6.0"
     hash = "sha256-IXn2BuUp4fi/i2zf1tGGW1m9xoYh3VCksB6GJ5Sf06g="
   [mod."github.com/eapache/go-resiliency"]
@@ -1077,7 +1040,6 @@
   [mod."github.com/getsentry/sentry-go"]
     version = "v0.27.0"
     hash = "sha256-PTkTzVNogqFA/5rc6INLY6RxK5uR1AoJFOO+pOPdE7Q="
-<<<<<<< HEAD
   [mod."github.com/ghemawat/stream"]
     version = "v0.0.0-20171120220530-696b145b53b9"
     hash = "sha256-CO/d2Kpi78Y2BUofLSTa1R6BvU/NJtZS3dZ9YeGWDEQ="
@@ -1130,8 +1092,6 @@
   [mod."github.com/go-gl/glfw/v3.3/glfw"]
     version = "v0.0.0-20200222043503-6f7a984d4dc4"
     hash = "sha256-6BfEsip1tEBelFTsKVtn2okCTb+0UsqEdIljg+PIjiE="
-=======
->>>>>>> 8c002c62
   [mod."github.com/go-kit/kit"]
     version = "v0.13.0"
     hash = "sha256-EncDzq0JVtY+NLlW5lD+nbVewNYTTrfzlOxI4PuwREw="
@@ -1253,8 +1213,8 @@
     version = "v3.2.2+incompatible"
     hash = "sha256-LOkpuXhWrFayvVf1GOaOmZI5YKEsgqVSb22aF8LnCEM="
   [mod."github.com/golang-jwt/jwt/v4"]
-    version = "v4.4.2"
-    hash = "sha256-Tq9hcpUVjsMim90WZhZXBn5IYNtZb5Ig94eiRyWs0fo="
+    version = "v4.0.0"
+    hash = "sha256-m/Enz2eiBx6tht0G04UV5tyiFyu6q1fTG5h5NbYQgW0="
   [mod."github.com/golang/freetype"]
     version = "v0.0.0-20170609003504-e2365dfdc4a0"
     hash = "sha256-AHAFBd20/tqxohkWyQkui2bUef9i1HWYgk9LOIFErvA="
@@ -1519,7 +1479,6 @@
   [mod."github.com/hdevalence/ed25519consensus"]
     version = "v0.2.0"
     hash = "sha256-KTbeKMOT/HCJjDHqyciQjJPPgpNk6H0VyQCCbeGgs7Y="
-<<<<<<< HEAD
   [mod."github.com/hexops/gotextdiff"]
     version = "v1.0.3"
     hash = "sha256-wVs5uJs2KHU1HnDCDdSe0vIgNZylvs8oNidDxwA3+O0="
@@ -1529,8 +1488,6 @@
   [mod."github.com/huandu/go-assert"]
     version = "v1.1.5"
     hash = "sha256-XhiT+paU3cVnuvyr85j4BEzVGKEyseujHXy1HzYahQY="
-=======
->>>>>>> 8c002c62
   [mod."github.com/huandu/skiplist"]
     version = "v1.2.0"
     hash = "sha256-/r4QP1SldMlhpkr1ZQFHImSYaeMZEtqBW7R53yN+JtQ="
@@ -1699,7 +1656,6 @@
   [mod."github.com/klauspost/compress"]
     version = "v1.17.6"
     hash = "sha256-SU/joptkmHjvb/qUGyF2yy2uh/xZSJ2OQNeOlyrzxO0="
-<<<<<<< HEAD
   [mod."github.com/klauspost/cpuid"]
     version = "v1.2.1"
     hash = "sha256-PZG2qUuB1LglFF7EG7Hy4N8sXQqOu5TW3esMnSHj4YA="
@@ -1718,8 +1674,6 @@
   [mod."github.com/kr/logfmt"]
     version = "v0.0.0-20140226030751-b84e30acd515"
     hash = "sha256-CePQbqWGtS8qP/Av9pkLiqZwH6RaZQff/s1l+1//jQo="
-=======
->>>>>>> 8c002c62
   [mod."github.com/kr/pretty"]
     version = "v0.3.1"
     hash = "sha256-DlER7XM+xiaLjvebcIPiB12oVNjyZHuJHoRGITzzpKU="
@@ -1819,7 +1773,6 @@
   [mod."github.com/mattn/go-runewidth"]
     version = "v0.0.14"
     hash = "sha256-O3QdxqAcJgQ+HL1v8oBA4iKBwJ2AlDN+F464027hWMU="
-<<<<<<< HEAD
   [mod."github.com/mattn/go-sqlite3"]
     version = "v1.14.22"
     hash = "sha256-CWF2Hjg43658NhaePWbGzS19gHJXjuTroG5c0W3hgYQ="
@@ -1835,8 +1788,6 @@
   [mod."github.com/mbilski/exhaustivestruct"]
     version = "v1.2.0"
     hash = "sha256-9bWt9lFgzQsdbT0smDbKTeD6uQYgs/dBbXbkWuXUf6c="
-=======
->>>>>>> 8c002c62
   [mod."github.com/mdp/qrterminal/v3"]
     version = "v3.2.0"
     hash = "sha256-2ZcpLFu6P+a3qHH32uiFKUwzgza1NF0Bmayl41GQCEI="
@@ -2050,7 +2001,6 @@
   [mod."github.com/petermattis/goid"]
     version = "v0.0.0-20231207134359-e60b3f734c67"
     hash = "sha256-73DbyhUTwYhqmvbcI96CNblTrfl6uz9OvM6z/h8j5TM="
-<<<<<<< HEAD
   [mod."github.com/phpdave11/gofpdf"]
     version = "v1.4.2"
     hash = "sha256-r+8O1xRD7pd0cIXQyvF2pnEprCesuBTtP+OWslnV2rE="
@@ -2075,8 +2025,6 @@
   [mod."github.com/pkg/diff"]
     version = "v0.0.0-20210226163009-20ebb0f2a09e"
     hash = "sha256-0aP4CtvBp9lmxoIvKq6mrOyQidLubH1bG92RD/n7bbw="
-=======
->>>>>>> 8c002c62
   [mod."github.com/pkg/errors"]
     version = "v0.9.1"
     hash = "sha256-mNfQtcrQmu3sNg/7IwiieKWOgFQOVVe2yXgKBpe/wZw="
@@ -2152,7 +2100,6 @@
   [mod."github.com/rs/zerolog"]
     version = "v1.32.0"
     hash = "sha256-9dZjtsES+wLp1cFiSVMuEUbdeXVFcgT0dgg5ACZkILk="
-<<<<<<< HEAD
   [mod."github.com/russross/blackfriday"]
     version = "v1.6.0"
     hash = "sha256-tyqVArfv2d9sKGaG83SyZm//5QxLtGp1+qLgaz0SwAw="
@@ -2174,8 +2121,6 @@
   [mod."github.com/sagikazarmark/crypt"]
     version = "v0.17.0"
     hash = "sha256-Z1n82RQt3zmqqwvoLnlHZUrTkYEzv/G9dt5025Msgkg="
-=======
->>>>>>> 8c002c62
   [mod."github.com/sagikazarmark/locafero"]
     version = "v0.4.0"
     hash = "sha256-7I1Oatc7GAaHgAqBFO6Tv4IbzFiYeU9bJAfJhXuWaXk="
@@ -2552,7 +2497,6 @@
   [mod."golang.org/x/exp"]
     version = "v0.0.0-20240205201215-2c58cdc269a3"
     hash = "sha256-vNB+gyucFlvOK7ngsLleZDwDU8jySehOSPVnCmbR2X4="
-<<<<<<< HEAD
   [mod."golang.org/x/exp/typeparams"]
     version = "v0.0.0-20230307190834-24139beb5833"
     hash = "sha256-IdVdYrszhwtJ63OmlyzuqJ261dGyYulHd/MW9RKkIZg="
@@ -2565,8 +2509,6 @@
   [mod."golang.org/x/mobile"]
     version = "v0.0.0-20190719004257-d2bd2a29d028"
     hash = "sha256-At0uE2mTr/GHCyF4U8Z+AiU2jlvBVQuX25tooo2ll6M="
-=======
->>>>>>> 8c002c62
   [mod."golang.org/x/mod"]
     version = "v0.14.0"
     hash = "sha256-sx3hWp5l99DBfIrn821ohfoBwvaITSHMWbzPvX0btLM="
@@ -2576,12 +2518,9 @@
   [mod."golang.org/x/oauth2"]
     version = "v0.16.0"
     hash = "sha256-fJfS9dKaq82WaYSVWHMnxNLWH8+L4aip/C1AfJi4FFI="
-<<<<<<< HEAD
   [mod."golang.org/x/perf"]
     version = "v0.0.0-20230113213139-801c7ef9e5c5"
     hash = "sha256-LDYnV/rQzKrZnjjb7ofM09T6COAN+iZp0/u8+BYWjdk="
-=======
->>>>>>> 8c002c62
   [mod."golang.org/x/sync"]
     version = "v0.6.0"
     hash = "sha256-LLims/wjDZtIqlYCVHREewcUOX4hwRwplEuZKPOJ/HI="
@@ -2600,7 +2539,6 @@
   [mod."golang.org/x/tools"]
     version = "v0.17.0"
     hash = "sha256-CxuHfKKtUkn3VjA7D9WQjzvV1EUbyI/xMNhb5CxO6IQ="
-<<<<<<< HEAD
   [mod."golang.org/x/xerrors"]
     version = "v0.0.0-20231012003039-104605ab7028"
     hash = "sha256-IsFTm5WZQ6W1ZDF8WOP+6xiOAc7pIq8r9Afvkjp3PRQ="
@@ -2613,8 +2551,6 @@
   [mod."gonum.org/v1/plot"]
     version = "v0.10.1"
     hash = "sha256-35srMMI6JDp3XLIXriYbcMvvVnxz18m+CWwdq6u47bQ="
-=======
->>>>>>> 8c002c62
   [mod."google.golang.org/api"]
     version = "v0.153.0"
     hash = "sha256-NoWd/eDds+9dc6iSW55rIyNy/7NloKrY+zjUsEN2sgo="
@@ -2627,24 +2563,18 @@
   [mod."google.golang.org/genproto/googleapis/api"]
     version = "v0.0.0-20240102182953-50ed04b92917"
     hash = "sha256-T+c9SSMoUfT9+ClFW83Mvpua1WGwdVaU9ZRp32k4Gj0="
-<<<<<<< HEAD
   [mod."google.golang.org/genproto/googleapis/bytestream"]
     version = "v0.0.0-20231120223509-83a465c0220f"
     hash = "sha256-EKpHPY/GrBg3laWE11LdTS9CuarcimXPhd9cNGL+CYo="
-=======
->>>>>>> 8c002c62
   [mod."google.golang.org/genproto/googleapis/rpc"]
     version = "v0.0.0-20240123012728-ef4313101c80"
     hash = "sha256-b22XLgjrH5i0wUw4iseepgLzjOpFgixWHfGPgl11kbo="
   [mod."google.golang.org/grpc"]
     version = "v1.61.0"
     hash = "sha256-+LvlQyeIaM0GgOQoa3rVmM9OS0UtbdK54Fvl3dgJEt8="
-<<<<<<< HEAD
   [mod."google.golang.org/grpc/cmd/protoc-gen-go-grpc"]
     version = "v1.1.0"
     hash = "sha256-qKzRoJQXYiQvJr8XkPL8cWMa2c5nIAEZN8X41NuyWuY="
-=======
->>>>>>> 8c002c62
   [mod."google.golang.org/protobuf"]
     version = "v1.32.0"
     hash = "sha256-GJuTkMGHCzHbyK4yD5kY4oMn8wQWqgkeBK//yVDqHJk="
