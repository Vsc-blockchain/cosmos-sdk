schema = 3

[mod]
  [mod."buf.build/gen/go/cosmos/gogo-proto/protocolbuffers/go"]
    version = "v1.32.0-20240130113600-88ef6483f90f.1"
    hash = "sha256-+BS0SWZDFyUHohKwCt2pN3ybSR8NZ8DcfqZxhcJn4ho="
  [mod."buf.build/gen/go/tendermint/tendermint/protocolbuffers/go"]
    version = "v1.32.0-20231117195010-33ed361a9051.1"
    hash = "sha256-7T1OD5XbhEPpd9GTBihHsqLNBsAAd4aaxLQ8rmWboLk="
  [mod."cloud.google.com/go"]
    version = "v0.112.0"
    hash = "sha256-lmNLoqmLURfxu+a6V/SeoP8xVn0Wi2SD7uxxAtSjm+o="
  [mod."cloud.google.com/go/compute"]
    version = "v1.24.0"
    hash = "sha256-icDjR0uxYeazRbhsBgl8Dx7z/oRZJ/iqK6CGjCtsaQQ="
  [mod."cloud.google.com/go/compute/metadata"]
    version = "v0.2.3"
    hash = "sha256-kYB1FTQRdTDqCqJzSU/jJYbVUGyxbkASUKbEs36FUyU="
  [mod."cloud.google.com/go/iam"]
    version = "v1.1.6"
    hash = "sha256-u91oZdyy/wgk3J8Z+4mWmn+YliSBIATu6kpyH20Dd8k="
  [mod."cloud.google.com/go/storage"]
    version = "v1.36.0"
    hash = "sha256-dRKH1NEyAfEpVo5Mma677L7z0JO9Mfd1bv1lr1uFngI="
  [mod."cosmossdk.io/errors"]
    version = "v1.0.1"
    hash = "sha256-MgTocXkBzri9FKkNtkARJXPmxRrRO/diQJS5ZzvYrJY="
  [mod."cosmossdk.io/log"]
    version = "v1.3.1"
    hash = "sha256-otkUvsz35VuuUWXoTmWBwR61+o6YzvWETGdLfwWDvwY="
  [mod."cosmossdk.io/math"]
    version = "v1.3.0"
    hash = "sha256-EEFK43Cr0g0ndhQhkIKher0FqV3mvkmE9z0sP7uVSHg="
  [mod."cosmossdk.io/store"]
    version = "v1.1.0"
    hash = "sha256-CMV+5pn1BP5ixj9pICPlbIQ9Ezy6uP7mwG7SSTXkb3k="
  [mod."cosmossdk.io/x/tx"]
    version = "v0.13.1"
    hash = "sha256-dHv2Zx8xbqfv1Gq0syh33G7TFJOVx4857QMH4b8Jj9k="
  [mod."filippo.io/edwards25519"]
    version = "v1.1.0"
    hash = "sha256-9ACANrgWZSd5HYPfDZHY8DVbPSC9LOMgy8deq3rDOoc="
  [mod."github.com/99designs/go-keychain"]
    version = "v0.0.0-20191008050251-8e49817e8af4"
    hash = "sha256-4EndKcspGC3GOPCmctXF1NnWzxWwMyY/OQpFMmr8Sc0="
  [mod."github.com/99designs/keyring"]
    version = "v1.2.0"
    hash = "sha256-emQlH+RQpESoFCzpHS38fEhs1SLjotxNPlRK4B5Aybs="
    replaced = "github.com/cosmos/keyring"
  [mod."github.com/DataDog/datadog-go"]
    version = "v4.8.3+incompatible"
    hash = "sha256-9KvlVQdgyJ1ulDa6wkLb0ACdjc+R0U91hdb7nxodrA0="
  [mod."github.com/DataDog/zstd"]
    version = "v1.5.5"
    hash = "sha256-tSw0aq0pPyroZtQYYb9lWOtPVNaQOt8skYQ4TMXGvAQ="
  [mod."github.com/Microsoft/go-winio"]
    version = "v0.6.1"
    hash = "sha256-BL0BVaHtmPKQts/711W59AbHXjGKqFS4ZTal0RYnR9I="
  [mod."github.com/aws/aws-sdk-go"]
    version = "v1.45.25"
    hash = "sha256-ZzeU4WSHm5shDqGnK2mXC2p18NyAO+hKZHP7l1KR69k="
  [mod."github.com/aymanbagabas/go-osc52/v2"]
    version = "v2.0.1"
    hash = "sha256-6Bp0jBZ6npvsYcKZGHHIUSVSTAMEyieweAX2YAKDjjg="
  [mod."github.com/beorn7/perks"]
    version = "v1.0.1"
    hash = "sha256-h75GUqfwJKngCJQVE5Ao5wnO3cfKD9lSIteoLp/3xJ4="
  [mod."github.com/bgentry/go-netrc"]
    version = "v0.0.0-20140422174119-9fd32a8b3d3d"
    hash = "sha256-NDxQzO5C5M/aDz5/pjUHfZUh4VwIXovbb3irtxWCwjY="
  [mod."github.com/bgentry/speakeasy"]
    version = "v0.1.1-0.20220910012023-760eaf8b6816"
    hash = "sha256-Tx3sPuhsoVwrCfJdIwf4ipn7pD92OQNYvpCxl1Z9Wt0="
  [mod."github.com/bits-and-blooms/bitset"]
    version = "v1.10.0"
    hash = "sha256-/Kkx33umYGS1keFnkmJ+DHgIAtkEDNI42nVpKYfUOTs="
  [mod."github.com/btcsuite/btcd/btcec/v2"]
    version = "v2.3.2"
    hash = "sha256-natWs+yIAuD1UI07iZtjPilroQLfXizFn3lNOiOT83U="
  [mod."github.com/cenkalti/backoff/v4"]
    version = "v4.2.1"
    hash = "sha256-CKogmPe0pCcAdpztzPwr24rLTJZfq8QVZ9AUduwAcoA="
  [mod."github.com/cespare/xxhash"]
    version = "v1.1.0"
    hash = "sha256-nVDTtXH9PC3yJ0THaQZEN243UP9xgLi/clt5xRqj3+M="
  [mod."github.com/cespare/xxhash/v2"]
    version = "v2.2.0"
    hash = "sha256-nPufwYQfTkyrEkbBrpqM3C2vnMxfIz6tAaBmiUP7vd4="
  [mod."github.com/chzyer/readline"]
    version = "v1.5.1"
    hash = "sha256-6wKd6/JZ9/O7FwSyNKE3KOt8fVPZEunqbTHQUxlOUNc="
  [mod."github.com/cockroachdb/apd/v2"]
    version = "v2.0.2"
    hash = "sha256-UrPHkvqVF8V78+kXKmjTHl79XsgDBnqFsje5BMYh0E4="
  [mod."github.com/cockroachdb/errors"]
    version = "v1.11.1"
    hash = "sha256-ufKtavyfW/i3ZemiqDqKGc0JM+f0IBi6bZWkZyb/jdc="
  [mod."github.com/cockroachdb/logtags"]
    version = "v0.0.0-20230118201751-21c54148d20b"
    hash = "sha256-7dQH6j1o99fuxHKkw0RhNC5wJKkvRLMDJpUiVnDx6h8="
  [mod."github.com/cockroachdb/pebble"]
    version = "v1.1.0"
    hash = "sha256-igtoXdKzENNqaL3mLSUzZvqaSAmkNlrWN/ZnVTwA7Bk="
  [mod."github.com/cockroachdb/redact"]
    version = "v1.1.5"
    hash = "sha256-0rtT7LRO0wxf9XovOK8GXRrhmx8OcbdPK/mXOKbJdog="
  [mod."github.com/cockroachdb/tokenbucket"]
    version = "v0.0.0-20230807174530-cc333fc44b06"
    hash = "sha256-yZdBXkTVzPxRYntI9I2Gu4gkI11m52Nwl8RNNdlXSrA="
  [mod."github.com/cometbft/cometbft"]
    version = "v0.38.6"
    hash = "sha256-2boDIBhWeQM7c9mAKB23cJ7bHYGf1+Dl0QeFDtO8Usk="
  [mod."github.com/cometbft/cometbft-db"]
    version = "v0.11.0"
    hash = "sha256-qs3J+9ZW7gStN2W+5SQf/JSmgX5Q5kmIau1BLxze5iE="
  [mod."github.com/cosmos/btcutil"]
    version = "v1.0.5"
    hash = "sha256-t572Sr5iiHcuMKLMWa2i+LBAt192oa+G1oA371tG/eI="
  [mod."github.com/cosmos/cosmos-db"]
    version = "v1.0.2"
    hash = "sha256-WjDoB2AGoIyEW30LlGcQX5JVACJbs0jWSY58IuJHz0M="
  [mod."github.com/cosmos/cosmos-proto"]
    version = "v1.0.0-beta.4"
    hash = "sha256-5Kn82nsZfiEtuwhhLZqmMxdAY1tX/Fi3HJ0/MEaRohw="
  [mod."github.com/cosmos/go-bip39"]
    version = "v1.0.0"
    hash = "sha256-Qm2aC2vaS8tjtMUbHmlBSagOSqbduEEDwc51qvQaBmA="
  [mod."github.com/cosmos/gogogateway"]
    version = "v1.2.0"
    hash = "sha256-Hd19V0RCiMoCL67NsqvWIsvWF8KM3LnuJTbYjWtQkEo="
  [mod."github.com/cosmos/gogoproto"]
    version = "v1.4.12"
    hash = "sha256-e2tbfaZtzLijq+EMnNG9GWKDCG4sBj8wIVnn6/R26iM="
  [mod."github.com/cosmos/iavl"]
    version = "v1.1.1"
    hash = "sha256-jeL74lBAld+9etm3mvcGNG8eHrjrMGdUsm69nb+yDcE="
  [mod."github.com/cosmos/ics23/go"]
    version = "v0.10.0"
    hash = "sha256-KYEv727BO/ht63JO02xiKFGFAddg41Ve9l2vSSZZBq0="
  [mod."github.com/cosmos/ledger-cosmos-go"]
    version = "v0.13.3"
    hash = "sha256-4f73odipfgWku0/gK2UtXbrBXvj8kT9sg4IhnfAP/S0="
  [mod."github.com/creachadair/atomicfile"]
    version = "v0.3.3"
    hash = "sha256-sm0lJGGjpm27HQlOc8C3QgWHjlyjJZ/tKIO5qpSNH7E="
  [mod."github.com/creachadair/tomledit"]
    version = "v0.0.26"
    hash = "sha256-kpn/KpzYdlYMV9vq+AYEJq80S2tbT3xdU1gp6H4WoA8="
  [mod."github.com/danieljoos/wincred"]
    version = "v1.2.1"
    hash = "sha256-hmJediHYMONMEvrRnMs88OXEp4SDt1Pmi8t8eOEk83o="
  [mod."github.com/davecgh/go-spew"]
    version = "v1.1.2-0.20180830191138-d8f796af33cc"
    hash = "sha256-fV9oI51xjHdOmEx6+dlq7Ku2Ag+m/bmbzPo6A4Y74qc="
  [mod."github.com/decred/dcrd/dcrec/secp256k1/v4"]
    version = "v4.2.0"
    hash = "sha256-Mw+axGW3RzaRFzcYc7/9/gpqZgWXZHeyT2c4USFtAQA="
  [mod."github.com/desertbit/timer"]
    version = "v0.0.0-20180107155436-c41aec40b27f"
    hash = "sha256-abLOtEcomAqCWLphd2X6WkD/ED764w6sa6unox4BXss="
  [mod."github.com/dgraph-io/badger/v2"]
    version = "v2.2007.4"
    hash = "sha256-+KwqZJZpViv8S3TqUVvPXrFoMgWFyS3NoLsi4RR5fGk="
  [mod."github.com/dgraph-io/ristretto"]
    version = "v0.1.1"
    hash = "sha256-Wr9ovXhGi71+n37EnrpIj2o9goyaQHtY4Vvurv6IVlY="
  [mod."github.com/dgryski/go-farm"]
    version = "v0.0.0-20200201041132-a6ae2369ad13"
    hash = "sha256-aOMlPwFY36bLiiIx4HonbCYRAhagk5N6HAWN7Ygif+E="
  [mod."github.com/dustin/go-humanize"]
    version = "v1.0.1"
    hash = "sha256-yuvxYYngpfVkUg9yAmG99IUVmADTQA0tMbBXe0Fq0Mc="
  [mod."github.com/dvsekhvalnov/jose2go"]
    version = "v1.6.0"
    hash = "sha256-IXn2BuUp4fi/i2zf1tGGW1m9xoYh3VCksB6GJ5Sf06g="
  [mod."github.com/emicklei/dot"]
    version = "v1.6.1"
    hash = "sha256-zOpoaepCfPLmU9iQji/Ait+SVEHI9eF3rwtW0h/8lho="
  [mod."github.com/fatih/color"]
    version = "v1.16.0"
    hash = "sha256-Aq/SM28aPJVzvapllQ64R/DM4aZ5CHPewcm/AUJPyJQ="
  [mod."github.com/felixge/httpsnoop"]
    version = "v1.0.4"
    hash = "sha256-c1JKoRSndwwOyOxq9ddCe+8qn7mG9uRq2o/822x5O/c="
  [mod."github.com/fsnotify/fsnotify"]
    version = "v1.7.0"
    hash = "sha256-MdT2rQyQHspPJcx6n9ozkLbsktIOJutOqDuKpNAtoZY="
  [mod."github.com/getsentry/sentry-go"]
    version = "v0.27.0"
    hash = "sha256-PTkTzVNogqFA/5rc6INLY6RxK5uR1AoJFOO+pOPdE7Q="
  [mod."github.com/go-kit/kit"]
    version = "v0.13.0"
    hash = "sha256-EncDzq0JVtY+NLlW5lD+nbVewNYTTrfzlOxI4PuwREw="
  [mod."github.com/go-kit/log"]
    version = "v0.2.1"
    hash = "sha256-puLJ+up45X2j9E3lXvBPKqHPKOA/sFAhfCqGxsITW/Y="
  [mod."github.com/go-logfmt/logfmt"]
    version = "v0.6.0"
    hash = "sha256-RtIG2qARd5sT10WQ7F3LR8YJhS8exs+KiuUiVf75bWg="
  [mod."github.com/go-logr/logr"]
    version = "v1.4.1"
    hash = "sha256-WM4badoqxXlBmqCRrnmtNce63dLlr/FJav3BJSYHvaY="
  [mod."github.com/go-logr/stdr"]
    version = "v1.2.2"
    hash = "sha256-rRweAP7XIb4egtT1f2gkz4sYOu7LDHmcJ5iNsJUd0sE="
  [mod."github.com/godbus/dbus"]
    version = "v0.0.0-20190726142602-4481cbc300e2"
    hash = "sha256-R7Gb9+Zjy80FbQSDGketoVEqfdOQKuOVTfWRjQ5kxZY="
  [mod."github.com/gogo/googleapis"]
    version = "v1.4.1"
    hash = "sha256-4KgwVRIA6GOV/Lkv11c/vj2RMlgu4ZMjwJGeyb2DZC4="
  [mod."github.com/gogo/protobuf"]
    version = "v1.3.2"
    hash = "sha256-pogILFrrk+cAtb0ulqn9+gRZJ7sGnnLLdtqITvxvG6c="
  [mod."github.com/golang/glog"]
    version = "v1.2.0"
    hash = "sha256-eCWkUlsWbHSjsuTw8HcNpj3KxT+QPvW5SSIv88hAsxA="
  [mod."github.com/golang/groupcache"]
    version = "v0.0.0-20210331224755-41bb18bfe9da"
    hash = "sha256-7Gs7CS9gEYZkbu5P4hqPGBpeGZWC64VDwraSKFF+VR0="
  [mod."github.com/golang/mock"]
    version = "v1.6.0"
    hash = "sha256-fWdnMQisRbiRzGT3ISrUHovquzLRHWvcv1JEsJFZRno="
  [mod."github.com/golang/protobuf"]
    version = "v1.5.4"
    hash = "sha256-N3+Lv9lEZjrdOWdQhFj6Y3Iap4rVLEQeI8/eFFyAMZ0="
  [mod."github.com/golang/snappy"]
    version = "v0.0.4"
    hash = "sha256-Umx+5xHAQCN/Gi4HbtMhnDCSPFAXSsjVbXd8n5LhjAA="
  [mod."github.com/google/btree"]
    version = "v1.1.2"
    hash = "sha256-K7V2obq3pLM71Mg0vhhHtZ+gtaubwXPQx3xcIyZDCjM="
  [mod."github.com/google/go-cmp"]
    version = "v0.6.0"
    hash = "sha256-qgra5jze4iPGP0JSTVeY5qV5AvEnEu39LYAuUCIkMtg="
  [mod."github.com/google/orderedcode"]
    version = "v0.0.1"
    hash = "sha256-KrExYovtUQrHGI1mPQf57jGw8soz7eWOC2xqEaV0uGk="
  [mod."github.com/google/s2a-go"]
    version = "v0.1.7"
    hash = "sha256-E+SX/3VmRI5qN7SbnRP4Tt+gQTq93pScpY9U2tTmIU0="
  [mod."github.com/google/uuid"]
    version = "v1.6.0"
    hash = "sha256-VWl9sqUzdOuhW0KzQlv0gwwUQClYkmZwSydHG2sALYw="
  [mod."github.com/googleapis/enterprise-certificate-proxy"]
    version = "v0.3.2"
    hash = "sha256-wVuR3QC0mYFl5LNeKdRXdKdod7BGP5sv2h6VVib85v8="
  [mod."github.com/googleapis/gax-go/v2"]
    version = "v2.12.0"
    hash = "sha256-ZcXS+1B11UaJHf8D15N3ZCh00fiMUncpHd+eNRffLZ4="
  [mod."github.com/gorilla/handlers"]
    version = "v1.5.2"
    hash = "sha256-2WQeVCe7vQg+8MpNLMhOGsRdbrcWLpbtUhUX8mbiQrs="
  [mod."github.com/gorilla/mux"]
    version = "v1.8.1"
    hash = "sha256-nDABvAhlYgxUW2N/brrep7NkQXoSGcHhA+XI4+tK0F0="
  [mod."github.com/gorilla/websocket"]
    version = "v1.5.1"
    hash = "sha256-eHZ/U+eeE5tSgWc1jEDuBwtTRbXKP9fqP9zfW4Zw8T0="
  [mod."github.com/grpc-ecosystem/go-grpc-middleware"]
    version = "v1.4.0"
    hash = "sha256-0UymBjkg41C9MPqkBLz/ZY9WbimZrabpJk+8C/X63h8="
  [mod."github.com/grpc-ecosystem/grpc-gateway"]
    version = "v1.16.0"
    hash = "sha256-wLymGic7wZ6fSiBYDAaGqnQ9Ste1fUWeqXeolZXCHvI="
  [mod."github.com/gsterjov/go-libsecret"]
    version = "v0.0.0-20161001094733-a6f4afe4910c"
    hash = "sha256-Z5upjItPU9onq5t7VzhdQFp13lMJrSiE3gNRapuK6ic="
  [mod."github.com/hashicorp/go-cleanhttp"]
    version = "v0.5.2"
    hash = "sha256-N9GOKYo7tK6XQUFhvhImtL7PZW/mr4C4Manx/yPVvcQ="
  [mod."github.com/hashicorp/go-getter"]
    version = "v1.7.3"
    hash = "sha256-z3zrjcOsgJrZkGLwaKVauq/MFAPtulXatV/RrkKNJv4="
  [mod."github.com/hashicorp/go-hclog"]
    version = "v1.6.2"
    hash = "sha256-cGlKyuctpU6Jd+L1ybCoJrBwnBlHXks4CQYkTQMCxDU="
  [mod."github.com/hashicorp/go-immutable-radix"]
    version = "v1.3.1"
    hash = "sha256-65+A2HiVfS/GV9G+6/TkXXjzXhI/V98e6RlJWjxy+mg="
  [mod."github.com/hashicorp/go-metrics"]
    version = "v0.5.3"
    hash = "sha256-5jQftEvEhL88yWeVnu+IZKzV5p9osZcgFmwP1zlrjzY="
  [mod."github.com/hashicorp/go-plugin"]
    version = "v1.6.0"
    hash = "sha256-NeY86Z+qJwt0NPV4cNmWDiTryDPSiyKMkS1ivRX9ThE="
  [mod."github.com/hashicorp/go-safetemp"]
    version = "v1.0.0"
    hash = "sha256-g5i9m7FSRInQzZ4iRpIsoUu685AY7fppUwjhuZCezT8="
  [mod."github.com/hashicorp/go-version"]
    version = "v1.6.0"
    hash = "sha256-UV0equpmW6BiJnp4W3TZlSJ+PTHuTA+CdOs2JTeHhjs="
  [mod."github.com/hashicorp/golang-lru"]
    version = "v1.0.2"
    hash = "sha256-yy+5botc6T5wXgOe2mfNXJP3wr+MkVlUZ2JBkmmrA48="
  [mod."github.com/hashicorp/hcl"]
    version = "v1.0.0"
    hash = "sha256-xsRCmYyBfglMxeWUvTZqkaRLSW+V2FvNodEDjTGg1WA="
  [mod."github.com/hashicorp/yamux"]
    version = "v0.1.1"
    hash = "sha256-jr4ZFM3XHSwGoZcRcmmdGTq4IqxBTnimojIPDgK0USU="
  [mod."github.com/hdevalence/ed25519consensus"]
    version = "v0.2.0"
    hash = "sha256-KTbeKMOT/HCJjDHqyciQjJPPgpNk6H0VyQCCbeGgs7Y="
  [mod."github.com/huandu/skiplist"]
    version = "v1.2.0"
    hash = "sha256-/r4QP1SldMlhpkr1ZQFHImSYaeMZEtqBW7R53yN+JtQ="
  [mod."github.com/iancoleman/strcase"]
    version = "v0.3.0"
    hash = "sha256-lVOk4klrikSCUviR16qcyAr6eoIbniUSfsLFOE1ZLpk="
  [mod."github.com/improbable-eng/grpc-web"]
    version = "v0.15.0"
    hash = "sha256-9oqKb5Y3hjleOFE2BczbEzLH6q2Jg7kUTP/M8Yk4Ne4="
  [mod."github.com/inconshreveable/mousetrap"]
    version = "v1.1.0"
    hash = "sha256-XWlYH0c8IcxAwQTnIi6WYqq44nOKUylSWxWO/vi+8pE="
  [mod."github.com/jmespath/go-jmespath"]
    version = "v0.4.0"
    hash = "sha256-xpT9g2qIXmPq7eeHUXHiDqJeQoHCudh44G/KCSFbcuo="
  [mod."github.com/jmhodges/levigo"]
    version = "v1.0.0"
    hash = "sha256-xEd0mDBeq3eR/GYeXjoTVb2sPs8sTCosn5ayWkcgENI="
  [mod."github.com/klauspost/compress"]
    version = "v1.17.7"
    hash = "sha256-UkW+tAFEZYj067z9gXDQjQx0dCF8noCn5OSw/APh4oo="
  [mod."github.com/kr/pretty"]
    version = "v0.3.1"
    hash = "sha256-DlER7XM+xiaLjvebcIPiB12oVNjyZHuJHoRGITzzpKU="
  [mod."github.com/kr/text"]
    version = "v0.2.0"
    hash = "sha256-fadcWxZOORv44oak3jTxm6YcITcFxdGt4bpn869HxUE="
  [mod."github.com/lib/pq"]
    version = "v1.10.7"
    hash = "sha256-YPUv1VBZNFVUjFxQKdYd0Djje6KYYE99Hz6FnTfrmMw="
  [mod."github.com/libp2p/go-buffer-pool"]
    version = "v0.1.0"
    hash = "sha256-wQqGTtRWsfR9n0O/SXHVgECebbnNmHddxJIbG63OJBQ="
  [mod."github.com/linxGnu/grocksdb"]
    version = "v1.8.14"
    hash = "sha256-dT647UzB25Ye1Gv6b9JEtJZjuWKdJo4D8kw9cB0W8gA="
  [mod."github.com/lucasb-eyer/go-colorful"]
    version = "v1.2.0"
    hash = "sha256-Gg9dDJFCTaHrKHRR1SrJgZ8fWieJkybljybkI9x0gyE="
  [mod."github.com/magiconair/properties"]
    version = "v1.8.7"
    hash = "sha256-XQ2bnc2s7/IH3WxEO4GishZurMyKwEclZy1DXg+2xXc="
  [mod."github.com/manifoldco/promptui"]
    version = "v0.9.0"
    hash = "sha256-Fe2OPoyRExZejwtUBivKhfJAJW7o9b1eyYpgDlWQ1No="
  [mod."github.com/mattn/go-colorable"]
    version = "v0.1.13"
    hash = "sha256-qb3Qbo0CELGRIzvw7NVM1g/aayaz4Tguppk9MD2/OI8="
  [mod."github.com/mattn/go-isatty"]
    version = "v0.0.20"
    hash = "sha256-qhw9hWtU5wnyFyuMbKx+7RB8ckQaFQ8D+8GKPkN3HHQ="
  [mod."github.com/mattn/go-runewidth"]
    version = "v0.0.14"
    hash = "sha256-O3QdxqAcJgQ+HL1v8oBA4iKBwJ2AlDN+F464027hWMU="
  [mod."github.com/mdp/qrterminal/v3"]
    version = "v3.2.0"
    hash = "sha256-2ZcpLFu6P+a3qHH32uiFKUwzgza1NF0Bmayl41GQCEI="
  [mod."github.com/minio/highwayhash"]
    version = "v1.0.2"
    hash = "sha256-UeHeepKtToyA5e/w3KdmpbCn+4medesZG0cAcU6P2cY="
  [mod."github.com/mitchellh/go-homedir"]
    version = "v1.1.0"
    hash = "sha256-oduBKXHAQG8X6aqLEpqZHs5DOKe84u6WkBwi4W6cv3k="
  [mod."github.com/mitchellh/go-testing-interface"]
    version = "v1.14.1"
    hash = "sha256-TMGi38D13BEVN5cpeKDzKRIgLclm4ErOG+JEyqJrN/c="
  [mod."github.com/mitchellh/mapstructure"]
    version = "v1.5.0"
    hash = "sha256-ztVhGQXs67MF8UadVvG72G3ly0ypQW0IRDdOOkjYwoE="
  [mod."github.com/mtibben/percent"]
    version = "v0.2.1"
    hash = "sha256-Zj1lpCP6mKQ0UUTMs2By4LC414ou+iJzKkK+eBHfEcc="
  [mod."github.com/muesli/termenv"]
    version = "v0.15.2"
    hash = "sha256-Eum/SpyytcNIchANPkG4bYGBgcezLgej7j/+6IhqoMU="
  [mod."github.com/oasisprotocol/curve25519-voi"]
    version = "v0.0.0-20230904125328-1f23a7beb09a"
    hash = "sha256-N5MMNn4rytO3ObXVXoY34Sf7AGPkw2dTPkXjigjozls="
  [mod."github.com/oklog/run"]
    version = "v1.1.0"
    hash = "sha256-U4IS0keJa4BSBSeEBqtIV1Zg6N4b0zFiKfzN9ua4pWQ="
  [mod."github.com/pelletier/go-toml/v2"]
    version = "v2.2.0"
    hash = "sha256-hbjvVGN0puPwpMq2bDlixeuUj8+we3BOgwZuY7/SM+Y="
  [mod."github.com/petermattis/goid"]
    version = "v0.0.0-20231207134359-e60b3f734c67"
    hash = "sha256-73DbyhUTwYhqmvbcI96CNblTrfl6uz9OvM6z/h8j5TM="
  [mod."github.com/pkg/errors"]
    version = "v0.9.1"
    hash = "sha256-mNfQtcrQmu3sNg/7IwiieKWOgFQOVVe2yXgKBpe/wZw="
  [mod."github.com/pmezard/go-difflib"]
    version = "v1.0.1-0.20181226105442-5d4384ee4fb2"
    hash = "sha256-XA4Oj1gdmdV/F/+8kMI+DBxKPthZ768hbKsO3d9Gx90="
  [mod."github.com/prometheus/client_golang"]
    version = "v1.19.0"
    hash = "sha256-YV8sxMPR+xorTUCriTfcFsaV2b7PZfPJDQmOgUYOZJo="
  [mod."github.com/prometheus/client_model"]
    version = "v0.6.0"
    hash = "sha256-TAD0mm7msYHo99yoNijeYzlDD0i1Vg3uTetpkDUWQo8="
  [mod."github.com/prometheus/common"]
    version = "v0.50.0"
    hash = "sha256-zDhmdO4gGiyKyLuNrMnsoY3pkb9fGZIAHcjP8j26HQI="
  [mod."github.com/prometheus/procfs"]
    version = "v0.13.0"
    hash = "sha256-J31K36TkIiQU2EGOcmqDa+dkoKXiVuxafPVT4rKbEsg="
  [mod."github.com/rcrowley/go-metrics"]
    version = "v0.0.0-20201227073835-cf1acfcdf475"
    hash = "sha256-10ytHQ1SpMKYTiKuOPdEMuOVa8HVvv9ryYSIF9BHEBI="
  [mod."github.com/rivo/uniseg"]
    version = "v0.2.0"
    hash = "sha256-GLj0jiGrT03Ept4V6FXCN1yeZ/b6PpS3MEXK6rYQ8Eg="
  [mod."github.com/rogpeppe/go-internal"]
    version = "v1.12.0"
    hash = "sha256-qvDNCe3l84/LgrA8X4O15e1FeDcazyX91m9LmXGXX6M="
  [mod."github.com/rs/cors"]
<<<<<<< HEAD
    version = "v1.10.0"
    hash = "sha256-jniwkO6hvL9f6ziNfy5GsMtNBdqKG7mSKtqq7qcH6lU="
=======
    version = "v1.10.1"
    hash = "sha256-um4INJM5/675MLK42npIsDbSQ1/Iy5ZiUNuAFReUfeM="
>>>>>>> 24d44b65
  [mod."github.com/rs/zerolog"]
    version = "v1.32.0"
    hash = "sha256-9dZjtsES+wLp1cFiSVMuEUbdeXVFcgT0dgg5ACZkILk="
  [mod."github.com/sagikazarmark/locafero"]
    version = "v0.4.0"
    hash = "sha256-7I1Oatc7GAaHgAqBFO6Tv4IbzFiYeU9bJAfJhXuWaXk="
  [mod."github.com/sagikazarmark/slog-shim"]
    version = "v0.1.0"
    hash = "sha256-F92BQXXmn3mCwu3mBaGh+joTRItQDSDhsjU6SofkYdA="
  [mod."github.com/sasha-s/go-deadlock"]
    version = "v0.3.1"
    hash = "sha256-2CBEi9/iN/OMt7wEIG+hRjgDH6CRWIgibGGGy1dQ78I="
  [mod."github.com/sourcegraph/conc"]
    version = "v0.3.0"
    hash = "sha256-mIdMs9MLAOBKf3/0quf1iI3v8uNWydy7ae5MFa+F2Ko="
  [mod."github.com/spf13/afero"]
    version = "v1.11.0"
    hash = "sha256-+rV3cDZr13N8E0rJ7iHmwsKYKH+EhV+IXBut+JbBiIE="
  [mod."github.com/spf13/cast"]
    version = "v1.6.0"
    hash = "sha256-hxioqRZfXE0AE5099wmn3YG0AZF8Wda2EB4c7zHF6zI="
  [mod."github.com/spf13/cobra"]
    version = "v1.8.0"
    hash = "sha256-oAE+fEaRfZPE541IPWE0GMeBBYgH2DMhtZNxzp7DFlY="
  [mod."github.com/spf13/pflag"]
    version = "v1.0.5"
    hash = "sha256-w9LLYzxxP74WHT4ouBspH/iQZXjuAh2WQCHsuvyEjAw="
  [mod."github.com/spf13/viper"]
    version = "v1.18.2"
    hash = "sha256-MXYbK6w1LEaoZ2/L/STF3WU1tbK+7NwGVxUCLKPkwks="
  [mod."github.com/stretchr/testify"]
    version = "v1.9.0"
    hash = "sha256-uUp/On+1nK+lARkTVtb5RxlW15zxtw2kaAFuIASA+J0="
  [mod."github.com/subosito/gotenv"]
    version = "v1.6.0"
    hash = "sha256-LspbjTniiq2xAICSXmgqP7carwlNaLqnCTQfw2pa80A="
  [mod."github.com/syndtr/goleveldb"]
    version = "v1.0.1-0.20210819022825-2ae1ddf74ef7"
    hash = "sha256-36a4hgVQfwtS2zhylKpQuFhrjdc/Y8pF0dxc26jcZIU="
    replaced = "github.com/syndtr/goleveldb"
  [mod."github.com/tendermint/go-amino"]
    version = "v0.16.0"
    hash = "sha256-JW4zO/0vMzf1dXLePOqaMtiLUZgNbuIseh9GV+jQlf0="
  [mod."github.com/tidwall/btree"]
    version = "v1.7.0"
    hash = "sha256-bnr6c7a0nqo2HyGqxHk0kEZCEsjLYkPbAVY9WzaZ30o="
  [mod."github.com/ulikunitz/xz"]
    version = "v0.5.11"
    hash = "sha256-SUyrjc2wyN3cTGKe5JdBEXjtZC1rJySRxJHVUZ59row="
  [mod."github.com/zondax/hid"]
    version = "v0.9.2"
    hash = "sha256-9h1gEJ/loyaJvu9AsmslztiA8U9ixDTC6TBw9lCU2BE="
  [mod."github.com/zondax/ledger-go"]
    version = "v0.14.3"
    hash = "sha256-tldEok5ebZ4R4B7H8dSlYS5oVuLvh89n9wUaVlDjYwg="
  [mod."gitlab.com/yawning/secp256k1-voi"]
    version = "v0.0.0-20230925100816-f2616030848b"
    hash = "sha256-X8INg01LTg13iOuwPI3uOhPN7r01sPZtmtwJ2sudjCA="
  [mod."gitlab.com/yawning/tuplehash"]
    version = "v0.0.0-20230713102510-df83abbf9a02"
    hash = "sha256-pehQduoaJRLchebhgvMYacVvbuNIBA++XkiqCuqdato="
  [mod."go.etcd.io/bbolt"]
    version = "v1.3.9"
    hash = "sha256-98cKiMZcxl11laO3IiRHnhSgh7mEjl0iKlPxsSPdbww="
  [mod."go.opencensus.io"]
    version = "v0.24.0"
    hash = "sha256-4H+mGZgG2c9I1y0m8avF4qmt8LUKxxVsTqR8mKgP4yo="
  [mod."go.opentelemetry.io/contrib/instrumentation/google.golang.org/grpc/otelgrpc"]
    version = "v0.47.0"
    hash = "sha256-D+bP2jEZcB4S8AprlDM3qAghYtxhqc8fSKZNac6WVFs="
  [mod."go.opentelemetry.io/contrib/instrumentation/net/http/otelhttp"]
    version = "v0.47.0"
    hash = "sha256-Pv1X0oIWYXyVxEaDQmgYcw+49I9+65N9Y+1wbxoXOog="
  [mod."go.opentelemetry.io/otel"]
    version = "v1.22.0"
    hash = "sha256-4K70RPjaPzPpTO/VkE9ueoSo9EANuNXneDR6jEiUaJQ="
  [mod."go.opentelemetry.io/otel/metric"]
    version = "v1.22.0"
    hash = "sha256-Lb4wdlZNmz6Ut6CljBAePSUA8X0RBEOEDyOl2oO+pL8="
  [mod."go.opentelemetry.io/otel/trace"]
    version = "v1.22.0"
    hash = "sha256-38zzkmcoOzYYeDN+rC44HmwmdnalIcEpObCS6tIvMO8="
  [mod."go.uber.org/multierr"]
    version = "v1.11.0"
    hash = "sha256-Lb6rHHfR62Ozg2j2JZy3MKOMKdsfzd1IYTR57r3Mhp0="
  [mod."golang.org/x/crypto"]
    version = "v0.21.0"
    hash = "sha256-Z4k1LvFh4Jai7HUe6TTuXSG3VnuiRpMwdARIdZZqSYk="
  [mod."golang.org/x/exp"]
    version = "v0.0.0-20240314144324-c7f7c6466f7f"
    hash = "sha256-RVQIpS6Plx4r82w39/Zn/j0vbSrqcZ3vjVzXMjh772A="
  [mod."golang.org/x/mod"]
    version = "v0.15.0"
    hash = "sha256-ANSnGmd525BfnkMZpCmu6deMPFGADtnZx3lmZpdm2aM="
  [mod."golang.org/x/net"]
    version = "v0.22.0"
    hash = "sha256-pcefO4noO9I6mATKBWF6shgIjZvFg0kDsV1Jo/NsFns="
  [mod."golang.org/x/oauth2"]
    version = "v0.18.0"
    hash = "sha256-TX4CvtvHU+SGSmqlxaQqlgJjlJiOtLGYAZa0zeBfZak="
  [mod."golang.org/x/sync"]
    version = "v0.6.0"
    hash = "sha256-LLims/wjDZtIqlYCVHREewcUOX4hwRwplEuZKPOJ/HI="
  [mod."golang.org/x/sys"]
    version = "v0.18.0"
    hash = "sha256-bIFhfFp7Sj0E1gcE3X3l/jecCfSRLgrkb8f0Yr6tVR0="
  [mod."golang.org/x/term"]
    version = "v0.18.0"
    hash = "sha256-lpze9arFZIhBV8Ht3VZyoiUwqPkeH2IwfXt8M3xljiM="
  [mod."golang.org/x/text"]
    version = "v0.14.0"
    hash = "sha256-yh3B0tom1RfzQBf1RNmfdNWF1PtiqxV41jW1GVS6JAg="
  [mod."golang.org/x/time"]
    version = "v0.5.0"
    hash = "sha256-W6RgwgdYTO3byIPOFxrP2IpAZdgaGowAaVfYby7AULU="
  [mod."golang.org/x/tools"]
    version = "v0.18.0"
    hash = "sha256-JVz7W13vMPfpGQ1yW+LBlT6INu3ebpjvXyChmAkm5bQ="
  [mod."google.golang.org/api"]
    version = "v0.162.0"
    hash = "sha256-+AsT4DPjefEmPPelZoSHuQ8nCHhmhhUWU4UGnJ/8+fg="
  [mod."google.golang.org/appengine"]
    version = "v1.6.8"
    hash = "sha256-decMa0MiWfW/Bzr8QPPzzpeya0YWGHhZAt4Cr/bD1wQ="
  [mod."google.golang.org/genproto"]
    version = "v0.0.0-20240221002015-b0ce06bbee7c"
    hash = "sha256-XxWl5Ejw/HOet2bm+hqiYj6ZzBCMq6qT6PhVHRsDazk="
  [mod."google.golang.org/genproto/googleapis/api"]
    version = "v0.0.0-20240221002015-b0ce06bbee7c"
    hash = "sha256-H3d2ZhPJI9RH5EK9NsxUAFmT6tr2DgGV9SjZgqJ80r4="
  [mod."google.golang.org/genproto/googleapis/rpc"]
    version = "v0.0.0-20240221002015-b0ce06bbee7c"
    hash = "sha256-XF1eaB8Uwjuii1SVpiZABBhrpszJy5ujOtN+7qAAouM="
  [mod."google.golang.org/grpc"]
    version = "v1.62.1"
    hash = "sha256-1su6X0YT7MUflrTJijbq1CiisADZHudEx5sJq01TEaE="
  [mod."google.golang.org/protobuf"]
    version = "v1.33.0"
    hash = "sha256-cWwQjtUwSIEkAlAadrlxK1PYZXTRrV4NKzt7xDpJgIU="
  [mod."gopkg.in/ini.v1"]
    version = "v1.67.0"
    hash = "sha256-V10ahGNGT+NLRdKUyRg1dos5RxLBXBk1xutcnquc/+4="
  [mod."gopkg.in/yaml.v3"]
    version = "v3.0.1"
    hash = "sha256-FqL9TKYJ0XkNwJFnq9j0VvJ5ZUU1RvH/52h/f5bkYAU="
  [mod."gotest.tools/v3"]
    version = "v3.5.1"
    hash = "sha256-ps2GEc3P2xvlrU4TCtXz+nLTxyP0RrF7SScz5jUqE5E="
  [mod."nhooyr.io/websocket"]
<<<<<<< HEAD
    version = "v1.8.7"
    hash = "sha256-6pQ35gFvbyMhNo0gv4bPxYDUrwDF/ok1GMA+BHfsRRM="
=======
    version = "v1.8.10"
    hash = "sha256-EsUWUFIA2uJTap1DfsYuSxlPMH3UHDpxEohJMalDOcI="
>>>>>>> 24d44b65
  [mod."pgregory.net/rapid"]
    version = "v1.1.0"
    hash = "sha256-sVQY9EQ9Y5blYyVYfaOa+y12e+399OqdHiEY3BaDnqo="
  [mod."rsc.io/qr"]
    version = "v0.2.0"
    hash = "sha256-I3fAJwwZhIrgBbCjWvIElAE9JqG2y59KRBc78EYi3RM="
  [mod."sigs.k8s.io/yaml"]
    version = "v1.4.0"
    hash = "sha256-Hd/M0vIfIVobDd87eb58p1HyVOjYWNlGq2bRXfmtVno="<|MERGE_RESOLUTION|>--- conflicted
+++ resolved
@@ -417,13 +417,8 @@
     version = "v1.12.0"
     hash = "sha256-qvDNCe3l84/LgrA8X4O15e1FeDcazyX91m9LmXGXX6M="
   [mod."github.com/rs/cors"]
-<<<<<<< HEAD
-    version = "v1.10.0"
-    hash = "sha256-jniwkO6hvL9f6ziNfy5GsMtNBdqKG7mSKtqq7qcH6lU="
-=======
     version = "v1.10.1"
     hash = "sha256-um4INJM5/675MLK42npIsDbSQ1/Iy5ZiUNuAFReUfeM="
->>>>>>> 24d44b65
   [mod."github.com/rs/zerolog"]
     version = "v1.32.0"
     hash = "sha256-9dZjtsES+wLp1cFiSVMuEUbdeXVFcgT0dgg5ACZkILk="
@@ -573,13 +568,8 @@
     version = "v3.5.1"
     hash = "sha256-ps2GEc3P2xvlrU4TCtXz+nLTxyP0RrF7SScz5jUqE5E="
   [mod."nhooyr.io/websocket"]
-<<<<<<< HEAD
-    version = "v1.8.7"
-    hash = "sha256-6pQ35gFvbyMhNo0gv4bPxYDUrwDF/ok1GMA+BHfsRRM="
-=======
     version = "v1.8.10"
     hash = "sha256-EsUWUFIA2uJTap1DfsYuSxlPMH3UHDpxEohJMalDOcI="
->>>>>>> 24d44b65
   [mod."pgregory.net/rapid"]
     version = "v1.1.0"
     hash = "sha256-sVQY9EQ9Y5blYyVYfaOa+y12e+399OqdHiEY3BaDnqo="
