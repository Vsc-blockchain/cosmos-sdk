--- conflicted
+++ resolved
@@ -397,12 +397,8 @@
 
 	err := collectGenFiles(
 		clientCtx, nodeConfig, args.chainID, nodeIDs, valPubKeys, args.numValidators,
-<<<<<<< HEAD
-		args.outputDir, args.nodeDirPrefix, args.nodeDaemonHome, genBalIterator, valAddrCodec,
+		args.outputDir, args.nodeDirPrefix, args.nodeDaemonHome, genBalIterator,
 		rpcPort, p2pPortStart, args.singleMachine,
-=======
-		args.outputDir, args.nodeDirPrefix, args.nodeDaemonHome, genBalIterator,
->>>>>>> 5d04debc
 	)
 	if err != nil {
 		return err
@@ -462,13 +458,9 @@
 func collectGenFiles(
 	clientCtx client.Context, nodeConfig *cmtconfig.Config, chainID string,
 	nodeIDs []string, valPubKeys []cryptotypes.PubKey, numValidators int,
-<<<<<<< HEAD
-	outputDir, nodeDirPrefix, nodeDaemonHome string, genBalIterator banktypes.GenesisBalancesIterator, valAddrCodec address.ValidatorAddressCodec,
+	outputDir, nodeDirPrefix, nodeDaemonHome string, genBalIterator banktypes.GenesisBalancesIterator,
 	rpcPortStart, p2pPortStart int,
 	singleMachine bool,
-=======
-	outputDir, nodeDirPrefix, nodeDaemonHome string, genBalIterator banktypes.GenesisBalancesIterator,
->>>>>>> 5d04debc
 ) error {
 	var appState json.RawMessage
 	genTime := cmttime.Now()
