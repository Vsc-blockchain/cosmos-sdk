package services

import (
	"context"

	gogogrpc "github.com/cosmos/gogoproto/grpc"
	"github.com/cosmos/gogoproto/proto"
	"google.golang.org/grpc"
	protobuf "google.golang.org/protobuf/proto"
	"google.golang.org/protobuf/reflect/protoreflect"
	"google.golang.org/protobuf/reflect/protoregistry"

	autocliv1 "cosmossdk.io/api/cosmos/autocli/v1"
	cosmosmsg "cosmossdk.io/api/cosmos/msg/v1"
	"cosmossdk.io/core/appmodule"

	"github.com/cosmos/cosmos-sdk/types/module"
)

// AutoCLIQueryService implements the cosmos.autocli.v1.Query service.
type AutoCLIQueryService struct {
	autocliv1.UnimplementedQueryServer

	moduleOptions map[string]*autocliv1.ModuleOptions
}

// NewAutoCLIQueryService returns a AutoCLIQueryService for the provided modules.
func NewAutoCLIQueryService(appModules map[string]appmodule.AppModule) *AutoCLIQueryService {
	return &AutoCLIQueryService{
		moduleOptions: ExtractAutoCLIOptions(appModules),
	}
}

// ExtractAutoCLIOptions extracts autocli ModuleOptions from the provided app modules.
//
// Example Usage:
//
//	ExtractAutoCLIOptions(ModuleManager.Modules)
func ExtractAutoCLIOptions(appModules map[string]appmodule.AppModule) map[string]*autocliv1.ModuleOptions {
	moduleOptions := map[string]*autocliv1.ModuleOptions{}
	for modName, mod := range appModules {
		if autoCliMod, ok := mod.(interface {
			AutoCLIOptions() *autocliv1.ModuleOptions
		}); ok {
			moduleOptions[modName] = autoCliMod.AutoCLIOptions()
			continue
		}

		cfg := &autocliConfigurator{}

		// try to auto-discover options based on the last msg and query
		// services registered for the module
		if mod, ok := mod.(module.HasServices); ok {
			mod.RegisterServices(cfg)
		}

		if mod, ok := mod.(appmodule.HasServices); ok {
			err := mod.RegisterServices(cfg)
			if err != nil {
				panic(err)
			}
		}

		// check for errors in the configurator
		if cfg.Error() != nil {
			panic(cfg.Error())
		}

		haveServices := false
		modOptions := &autocliv1.ModuleOptions{}
		if cfg.msgServer.serviceName != "" {
			haveServices = true
			modOptions.Tx = &autocliv1.ServiceCommandDescriptor{
				Service: cfg.msgServer.serviceName,
			}
		}

		if cfg.queryServer.serviceName != "" {
			haveServices = true
			modOptions.Query = &autocliv1.ServiceCommandDescriptor{
				Service: cfg.queryServer.serviceName,
			}
		}

		if haveServices {
			moduleOptions[modName] = modOptions
		}
	}
	return moduleOptions
}

func (a AutoCLIQueryService) AppOptions(context.Context, *autocliv1.AppOptionsRequest) (*autocliv1.AppOptionsResponse, error) {
	return &autocliv1.AppOptionsResponse{
		ModuleOptions: a.moduleOptions,
	}, nil
}

// autocliConfigurator allows us to call RegisterServices and introspect the services
type autocliConfigurator struct {
	msgServer     autocliServiceRegistrar
	queryServer   autocliServiceRegistrar
	registryCache *protoregistry.Files
	err           error
}

var _ module.Configurator = &autocliConfigurator{} // nolint:staticcheck // SA1019: Configurator is deprecated but still used in runtime v1.

func (a *autocliConfigurator) MsgServer() gogogrpc.Server { return &a.msgServer }

func (a *autocliConfigurator) QueryServer() gogogrpc.Server { return &a.queryServer }

func (a *autocliConfigurator) RegisterMigration(string, uint64, module.MigrationHandler) error {
	return nil
}

<<<<<<< HEAD
func (a *autocliConfigurator) Register(string, uint64, appmodule.MigrationHandler) error { return nil }
=======
func (a *autocliConfigurator) Register(string, uint64, appmodule.MigrationHandler) error {
	return nil
}
>>>>>>> fea88d13

func (a *autocliConfigurator) RegisterService(sd *grpc.ServiceDesc, ss interface{}) {
	if a.registryCache == nil {
		a.registryCache, a.err = proto.MergedRegistry()
	}

	desc, err := a.registryCache.FindDescriptorByName(protoreflect.FullName(sd.ServiceName))
	if err != nil {
		a.err = err
		return
	}

	if protobuf.HasExtension(desc.Options(), cosmosmsg.E_Service) {
		a.msgServer.RegisterService(sd, ss)
	} else {
		a.queryServer.RegisterService(sd, ss)
	}
}
func (a *autocliConfigurator) Error() error { return a.err }

// autocliServiceRegistrar is used to capture the service name for registered services
type autocliServiceRegistrar struct {
	serviceName string
}

func (a *autocliServiceRegistrar) RegisterService(sd *grpc.ServiceDesc, _ interface{}) {
	a.serviceName = sd.ServiceName
}

var _ autocliv1.QueryServer = &AutoCLIQueryService{}<|MERGE_RESOLUTION|>--- conflicted
+++ resolved
@@ -113,13 +113,9 @@
 	return nil
 }
 
-<<<<<<< HEAD
-func (a *autocliConfigurator) Register(string, uint64, appmodule.MigrationHandler) error { return nil }
-=======
 func (a *autocliConfigurator) Register(string, uint64, appmodule.MigrationHandler) error {
 	return nil
 }
->>>>>>> fea88d13
 
 func (a *autocliConfigurator) RegisterService(sd *grpc.ServiceDesc, ss interface{}) {
 	if a.registryCache == nil {
