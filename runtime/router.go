--- conflicted
+++ resolved
@@ -15,33 +15,17 @@
 	"github.com/cosmos/cosmos-sdk/baseapp"
 )
 
-<<<<<<< HEAD
-// NewRouterService creates a router.Service which allows to invoke messages and queries using the msg router.
-// TODO: Eventually a permission system will be added based on the caller.
-func NewRouterService(queryRouter baseapp.QueryRouter, msgRouter baseapp.MessageRouter) router.Service {
-	return &routerService{
-		queryRouterService: &queryRouterService{
-			router: queryRouter,
-		},
-		msgRouterService: &msgRouterService{
-			router: msgRouter,
-		},
-=======
 // NewMsgRouterService implements router.Service.
 func NewMsgRouterService(msgRouter baseapp.MessageRouter) router.Service {
 	return &msgRouterService{
 		router: msgRouter,
->>>>>>> f02a1246
 	}
 }
 
 var _ router.Service = (*msgRouterService)(nil)
 
 type msgRouterService struct {
-<<<<<<< HEAD
-=======
 	// TODO: eventually authenticate modules to use the message router
->>>>>>> f02a1246
 	router baseapp.MessageRouter
 }
 
@@ -96,7 +80,7 @@
 }
 
 // NewQueryRouterService implements router.Service.
-func NewQueryRouterService(queryRouter *baseapp.GRPCQueryRouter) router.Service {
+func NewQueryRouterService(queryRouter baseapp.QueryRouter) router.Service {
 	return &queryRouterService{
 		router: queryRouter,
 	}
@@ -105,11 +89,7 @@
 var _ router.Service = (*queryRouterService)(nil)
 
 type queryRouterService struct {
-<<<<<<< HEAD
 	router baseapp.QueryRouter
-=======
-	router *baseapp.GRPCQueryRouter
->>>>>>> f02a1246
 }
 
 // CanInvoke returns an error if the given request cannot be invoked.
