package runtime

import (
	"context"
	"encoding/json"
	"errors"
	"fmt"
	"sort"

<<<<<<< HEAD
=======
	"golang.org/x/exp/maps"
	"google.golang.org/grpc"
	protobuf "google.golang.org/protobuf/proto"
	"google.golang.org/protobuf/reflect/protoreflect"
	"google.golang.org/protobuf/reflect/protoregistry"

>>>>>>> be150a9a
	runtimev2 "cosmossdk.io/api/cosmos/app/runtime/v2"
	cosmosmsg "cosmossdk.io/api/cosmos/msg/v1"
	"cosmossdk.io/core/appmodule"
	appmodulev2 "cosmossdk.io/core/appmodule/v2"
	"cosmossdk.io/core/transaction"
	"cosmossdk.io/log"
<<<<<<< HEAD
	"github.com/cosmos/cosmos-sdk/client"
=======
	"cosmossdk.io/runtime/v2/protocompat"
	"cosmossdk.io/server/v2/stf"

>>>>>>> be150a9a
	"github.com/cosmos/cosmos-sdk/codec"
	codectypes "github.com/cosmos/cosmos-sdk/codec/types"
	sdkmodule "github.com/cosmos/cosmos-sdk/types/module"
	"golang.org/x/exp/maps"
	"google.golang.org/grpc"
	protobuf "google.golang.org/protobuf/proto"
	"google.golang.org/protobuf/reflect/protoreflect"
	"google.golang.org/protobuf/reflect/protoregistry"
)

type MM struct {
	logger             log.Logger
	cdc                codec.Codec
	config             *runtimev2.Module
	modules            map[string]appmodulev2.AppModule
	migrationRegistrar *migrationRegistrar
}

// NewModuleManager is the constructor for the module manager
// It handles all the interactions between the modules and the application
func NewModuleManager(
	logger log.Logger,
	cdc codec.Codec,
	config *runtimev2.Module,
	modules map[string]appmodulev2.AppModule,
) *MM {
	// good defaults for the module manager order
	modulesName := maps.Keys(modules)
	if len(config.PreBlockers) == 0 {
		config.PreBlockers = modulesName
	}
	if len(config.BeginBlockers) == 0 {
		config.BeginBlockers = modulesName
	}
	if len(config.EndBlockers) == 0 {
		config.EndBlockers = modulesName
	}
	if len(config.TxValidation) == 0 {
		config.TxValidation = modulesName
	}
	if len(config.InitGenesis) == 0 {
		config.InitGenesis = modulesName
	}
	if len(config.ExportGenesis) == 0 {
		config.ExportGenesis = modulesName
	}
	if len(config.OrderMigrations) == 0 {
		config.OrderMigrations = sdkmodule.DefaultMigrationsOrder(modulesName)
	}

	mm := &MM{
		logger:             logger,
		cdc:                cdc,
		config:             config,
		modules:            modules,
		migrationRegistrar: newMigrationRegistrar(),
	}

	if err := mm.validateConfig(); err != nil {
		panic(err)

	}

	return mm
}

// Modules returns the modules registered in the module manager
func (m *MM) Modules() map[string]appmodulev2.AppModule {
	return m.modules
}

// RegisterLegacyAminoCodec registers all module codecs
func (m *MM) RegisterLegacyAminoCodec(cdc *codec.LegacyAmino) {
	for _, b := range m.modules {
		if mod, ok := b.(sdkmodule.HasAminoCodec); ok {
			mod.RegisterLegacyAminoCodec(cdc)
		}
	}
}

// RegisterInterfaces registers all module interface types
func (m *MM) RegisterInterfaces(registry codectypes.InterfaceRegistry) {
	for _, b := range m.modules {
		if mod, ok := b.(sdkmodule.HasRegisterInterfaces); ok {
			mod.RegisterInterfaces(registry)
		}
	}
}

// DefaultGenesis provides default genesis information for all modules
func (m *MM) DefaultGenesis() map[string]json.RawMessage {
	genesisData := make(map[string]json.RawMessage)
	for _, b := range m.modules {
		if mod, ok := b.(appmodulev2.HasGenesis); ok {
			_ = mod // TODO, support appmodulev2 genesis
		} else if mod, ok := b.(sdkmodule.HasGenesisBasics); ok {
			genesisData[mod.Name()] = mod.DefaultGenesis()
		} else if mod, ok := b.(sdkmodule.HasName); ok {
			genesisData[mod.Name()] = []byte("{}")
		}
	}

	return genesisData
}

// ValidateGenesis performs genesis state validation for all modules
func (m *MM) ValidateGenesis(genesisData map[string]json.RawMessage) error {
	for _, b := range m.modules {
		// first check if the module is an adapted Core API Module
		if mod, ok := b.(appmodulev2.HasGenesis); ok {
			_ = mod // TODO, support appmodulev2 genesis
		} else if mod, ok := b.(sdkmodule.HasGenesisBasics); ok {
			if err := mod.ValidateGenesis(genesisData[mod.Name()]); err != nil {
				return err
			}
		}
	}

	return nil
}

// InitGenesis performs init genesis functionality for modules.
func (m *MM) InitGenesis() {
	panic("implement me")
}

// ExportGenesis performs export genesis functionality for modules
func (m *MM) ExportGenesis() {
	panic("implement me")
}

// BeginBlock runs the begin-block logic of all modules
func (m *MM) BeginBlock() func(ctx context.Context) error {
	return func(ctx context.Context) error {
		for _, moduleName := range m.config.BeginBlockers {
			if module, ok := m.modules[moduleName].(appmodulev2.HasBeginBlocker); ok {
				if err := module.BeginBlock(ctx); err != nil {
					return fmt.Errorf("failed to run beginblocker for %s: %w", moduleName, err)
				}
			}
		}

		return nil
	}
}

// EndBlock runs the end-block logic of all modules and tx validator updates
func (m *MM) EndBlock() (endBlockFunc func(ctx context.Context) error, valUpdateFunc func(ctx context.Context) ([]appmodulev2.ValidatorUpdate, error)) {
	validatorUpdates := []appmodulev2.ValidatorUpdate{}
	endBlockFunc = func(ctx context.Context) error {
		for _, moduleName := range m.config.EndBlockers {
			if module, ok := m.modules[moduleName].(appmodulev2.HasEndBlocker); ok {
				err := module.EndBlock(ctx)
				if err != nil {
					return fmt.Errorf("failed to run endblock for %s: %w", moduleName, err)
				}
			} else if module, ok := m.modules[moduleName].(sdkmodule.HasABCIEndBlock); ok { // we need to keep this for our module compatibility promise
				moduleValUpdates, err := module.EndBlock(ctx)
				if err != nil {
					return fmt.Errorf("failed to run enblock for %s: %w", moduleName, err)
				}
				// use these validator updates if provided, the module manager assumes
				// only one module will update the validator set
				if len(moduleValUpdates) > 0 {
					if len(validatorUpdates) > 0 {
						return errors.New("validator end block updates already set by a previous module")
					}

					validatorUpdates = append(validatorUpdates, moduleValUpdates...)
				}
			}
		}

		return nil
	}

	valUpdateFunc = func(ctx context.Context) ([]appmodulev2.ValidatorUpdate, error) {
		// get validator updates of modules implementing directly the new HasUpdateValidators interface
		for _, v := range m.modules {
			if module, ok := v.(appmodulev2.HasUpdateValidators); ok {
				moduleValUpdates, err := module.UpdateValidators(ctx)
				if err != nil {
					return nil, err
				}

				if len(moduleValUpdates) > 0 {
					if len(validatorUpdates) > 0 {
						return nil, errors.New("validator end block updates already set by a previous module")
					}

					validatorUpdates = append(validatorUpdates, moduleValUpdates...)
				}
			}
		}

		return validatorUpdates, nil
	}

	return endBlockFunc, valUpdateFunc
}

// PreBlocker runs the pre-block logic of all modules
func (m *MM) PreBlocker() func(ctx context.Context, txs []transaction.Tx) error {
	return func(ctx context.Context, txs []transaction.Tx) error {
		for _, moduleName := range m.config.PreBlockers {
			if module, ok := m.modules[moduleName].(appmodule.HasPreBlocker); ok {
				if err := module.PreBlock(ctx); err != nil {
					return fmt.Errorf("failed to run preblock for %s: %w", moduleName, err)
				}
			}
		}

		return nil
	}
}

// TxValidators validates incoming transactions
func (m *MM) TxValidation() func(ctx context.Context, tx transaction.Tx) error {
	return func(ctx context.Context, tx transaction.Tx) error {
		for _, moduleName := range m.config.TxValidation {
			if module, ok := m.modules[moduleName].(appmodulev2.HasTxValidation[transaction.Tx]); ok {
				if err := module.TxValidator(ctx, tx); err != nil {
					return fmt.Errorf("failed to run txvalidator for %s: %w", moduleName, err)
				}
			}
		}

		return nil
	}
}

// TODO write as descriptive godoc as module manager v1.
func (m *MM) RunMigrations(ctx context.Context, fromVM appmodulev2.VersionMap) (appmodulev2.VersionMap, error) {
	updatedVM := appmodulev2.VersionMap{}
	for _, moduleName := range m.config.OrderMigrations {
		module := m.modules[moduleName]
		fromVersion, exists := fromVM[moduleName]
		toVersion := uint64(0)
		if module, ok := module.(appmodulev2.HasConsensusVersion); ok {
			toVersion = module.ConsensusVersion()
		}

		// We run migration if the module is specified in `fromVM`.
		// Otherwise we run InitGenesis.
		//
		// The module won't exist in the fromVM in two cases:
		// 1. A new module is added. In this case we run InitGenesis with an
		// empty genesis state.
		// 2. An existing chain is upgrading from version < 0.43 to v0.43+ for the first time.
		// In this case, all modules have yet to be added to x/upgrade's VersionMap store.
		if exists {
			m.logger.Info(fmt.Sprintf("migrating module %s from version %d to version %d", moduleName, fromVersion, toVersion))
			if err := m.migrationRegistrar.RunModuleMigrations(ctx, moduleName, fromVersion, toVersion); err != nil {
				return nil, err
			}
		} else {
			m.logger.Info(fmt.Sprintf("adding a new module: %s", moduleName))
			if mod, ok := m.modules[moduleName].(appmodulev2.HasGenesis); ok {
				if err := mod.InitGenesis(ctx, mod.DefaultGenesis()); err != nil {
					return nil, fmt.Errorf("failed to run InitGenesis for %s: %w", moduleName, err)
				}
			}
			if mod, ok := m.modules[moduleName].(sdkmodule.HasGenesis); ok {
				mod.InitGenesis(ctx, mod.DefaultGenesis())
			}
			if mod, ok := m.modules[moduleName].(sdkmodule.HasABCIGenesis); ok {
				moduleValUpdates := mod.InitGenesis(ctx, mod.DefaultGenesis())
				// The module manager assumes only one module will update the validator set, and it can't be a new module.
				if len(moduleValUpdates) > 0 {
					return nil, fmt.Errorf("validator InitGenesis update is already set by another module")
				}
			}
		}

		updatedVM[moduleName] = toVersion
	}

	return updatedVM, nil
}

// RegisterServices registers all module services.
func (m *MM) RegisterServices(app *App) error {
	for _, module := range m.modules {
		// register msg + query
		services, hasServices := module.(appmodule.HasServices)
		if hasServices {
			if err := registerServices(services, app, protoregistry.GlobalFiles); err != nil {
				return err
			}
		}

		// register msg handlers
		if h, ok := module.(appmodulev2.HasMsgHandlers); ok {
			if hasServices {
				return fmt.Errorf("a module cannot have both handlers and services")
			}
			h.RegisterMsgHandlers(app.msgRouterBuilder)
		}

		if h, ok := module.(appmodulev2.HasPreMsgHandlers); ok {
			h.RegisterPreMsgHandlers(app.preMsgRouterBuilder)
		}

		if h, ok := module.(appmodulev2.HasPostMsgHandlers); ok {
			h.RegisterPostMsgHandlers(app.postMsgRouterBuilder)
		}

		if h, ok := module.(appmodulev2.HasQueryHandlers); ok {
			h.RegisterQueryHandlers(app.queryRouterBuilder)
		}

		// register migrations
		if module, ok := module.(appmodulev2.HasMigrations); ok {
			if err := module.RegisterMigrations(m.migrationRegistrar); err != nil {
				return err
			}
		}
	}

	return nil
}

// validateConfig validates the module manager configuration
// it asserts that all modules are defined in the configuration and that no modules are forgotten
func (m *MM) validateConfig() error {
	if err := m.assertNoForgottenModules("PreBlockers", m.config.PreBlockers, func(moduleName string) bool {
		module := m.modules[moduleName]
		_, hasBlock := module.(appmodule.HasPreBlocker)
		return !hasBlock
	}); err != nil {
		return err
	}

	if err := m.assertNoForgottenModules("BeginBlockers", m.config.BeginBlockers, func(moduleName string) bool {
		module := m.modules[moduleName]
		_, hasBeginBlock := module.(appmodulev2.HasBeginBlocker)
		return !hasBeginBlock
	}); err != nil {
		return err
	}

	if err := m.assertNoForgottenModules("EndBlockers", m.config.EndBlockers, func(moduleName string) bool {
		module := m.modules[moduleName]
		if _, hasEndBlock := module.(appmodulev2.HasEndBlocker); hasEndBlock {
			return !hasEndBlock
		}

		_, hasABCIEndBlock := module.(sdkmodule.HasABCIEndBlock)
		return !hasABCIEndBlock
	}); err != nil {
		return err
	}

	if err := m.assertNoForgottenModules("TxValidation", m.config.TxValidation, func(moduleName string) bool {
		module := m.modules[moduleName]
		_, hasTxValidation := module.(appmodulev2.HasTxValidation[transaction.Tx])
		return !hasTxValidation
	}); err != nil {
		return err
	}

	if err := m.assertNoForgottenModules("InitGenesis", m.config.InitGenesis, func(moduleName string) bool {
		module := m.modules[moduleName]
		if _, hasGenesis := module.(appmodulev2.HasGenesis); hasGenesis {
			return !hasGenesis
		}

		// TODO, if we actually don't support old genesis, let's panic here saying this module isn't server/v2 compatible
		if _, hasABCIGenesis := module.(sdkmodule.HasABCIGenesis); hasABCIGenesis {
			return !hasABCIGenesis
		}

		_, hasGenesis := module.(sdkmodule.HasGenesis)
		return !hasGenesis
	}); err != nil {
		return err
	}

	if err := m.assertNoForgottenModules("ExportGenesis", m.config.ExportGenesis, func(moduleName string) bool {
		module := m.modules[moduleName]
		if _, hasGenesis := module.(appmodulev2.HasGenesis); hasGenesis {
			return !hasGenesis
		}

		// TODO, if we actually don't support old genesis, let's panic here saying this module isn't server/v2 compatible
		if _, hasABCIGenesis := module.(sdkmodule.HasABCIGenesis); hasABCIGenesis {
			return !hasABCIGenesis
		}

		_, hasGenesis := module.(sdkmodule.HasGenesis)
		return !hasGenesis
	}); err != nil {
		return err
	}

	if err := m.assertNoForgottenModules("OrderMigrations", m.config.OrderMigrations, nil); err != nil {
		return err
	}

	return nil
}

// assertNoForgottenModules checks that we didn't forget any modules in the *runtimev2.Module config.
// `pass` is a closure which allows one to omit modules from `moduleNames`.
// If you provide non-nil `pass` and it returns true, the module would not be subject of the assertion.
func (m *MM) assertNoForgottenModules(setOrderFnName string, moduleNames []string, pass func(moduleName string) bool) error {
	ms := make(map[string]bool)
	for _, m := range moduleNames {
		ms[m] = true
	}
	var missing []string
	for m := range m.modules {
		m := m
		if pass != nil && pass(m) {
			continue
		}

		if !ms[m] {
			missing = append(missing, m)
		}
	}

	if len(missing) != 0 {
		sort.Strings(missing)
		return fmt.Errorf("all modules must be defined when setting %s, missing: %v", setOrderFnName, missing)
	}

	return nil
}

func registerServices(s appmodule.HasServices, app *App, registry *protoregistry.Files) error {
	c := &configurator{
		cdc:            app.cdc,
		stfQueryRouter: app.queryRouterBuilder,
		stfMsgRouter:   app.msgRouterBuilder,
		registry:       registry,
		err:            nil,
	}
	return s.RegisterServices(c)
}

var _ grpc.ServiceRegistrar = (*configurator)(nil)

type configurator struct {
	cdc            codec.BinaryCodec
	stfQueryRouter *handlerRouter
	stfMsgRouter   *handlerRouter
	registry       *protoregistry.Files
	err            error
}

func (c *configurator) RegisterService(sd *grpc.ServiceDesc, ss interface{}) {
	// first we check if it's a msg server
	prefSd, err := c.registry.FindDescriptorByName(protoreflect.FullName(sd.ServiceName))
	if err != nil {
		c.err = fmt.Errorf("register service: unable to find protov2 service descriptor: please make sure protov2 API counterparty is imported: %s", sd.ServiceName)
		return
	}

	if !protobuf.HasExtension(prefSd.(protoreflect.ServiceDescriptor).Options(), cosmosmsg.E_Service) {
		err = c.registerQueryHandlers(sd, ss)
		if err != nil {
			c.err = err
		}
	} else {
		err = c.registerMsgHandlers(sd, ss)
		if err != nil {
			c.err = err
		}
	}
}

func (c *configurator) registerQueryHandlers(sd *grpc.ServiceDesc, ss interface{}) error {
	for _, md := range sd.Methods {
		// TODO(tip): what if a query is not deterministic?
		err := c.stfQueryRouter.registerLegacyGRPC(c.cdc, sd, md, ss)
		if err != nil {
			return fmt.Errorf("unable to register query handler %s: %w", md.MethodName, err)
		}
	}
	return nil
}

func (c *configurator) registerMsgHandlers(sd *grpc.ServiceDesc, ss interface{}) error {
	for _, md := range sd.Methods {
		err := c.stfMsgRouter.registerLegacyGRPC(c.cdc, sd, md, ss)
		if err != nil {
			return fmt.Errorf("unable to register msg handler %s: %w", md.MethodName, err)
		}
	}
	return nil
<<<<<<< HEAD
=======
}

func registerMethod(cdc codec.BinaryCodec, stfRouter *stf.MsgRouterBuilder, sd *grpc.ServiceDesc, md grpc.MethodDesc, ss interface{}) error {
	requestName, err := protocompat.RequestFullNameFromMethodDesc(sd, md)
	if err != nil {
		return err
	}

	responseName, err := protocompat.ResponseFullNameFromMethodDesc(sd, md)
	if err != nil {
		return err
	}

	// now we create the hybrid handler
	hybridHandler, err := protocompat.MakeHybridHandler(cdc, sd, md, ss)
	if err != nil {
		return err
	}

	responseV2Type, err := protoregistry.GlobalTypes.FindMessageByName(responseName)
	if err != nil {
		return err
	}

	return stfRouter.RegisterHandler(string(requestName), func(ctx context.Context, msg appmodulev2.Message) (resp appmodulev2.Message, err error) {
		resp = responseV2Type.New().Interface().(appmodulev2.Message)
		return resp, hybridHandler(ctx, msg, resp)
	})
>>>>>>> be150a9a
}<|MERGE_RESOLUTION|>--- conflicted
+++ resolved
@@ -7,36 +7,24 @@
 	"fmt"
 	"sort"
 
-<<<<<<< HEAD
-=======
 	"golang.org/x/exp/maps"
 	"google.golang.org/grpc"
 	protobuf "google.golang.org/protobuf/proto"
 	"google.golang.org/protobuf/reflect/protoreflect"
 	"google.golang.org/protobuf/reflect/protoregistry"
 
->>>>>>> be150a9a
 	runtimev2 "cosmossdk.io/api/cosmos/app/runtime/v2"
 	cosmosmsg "cosmossdk.io/api/cosmos/msg/v1"
 	"cosmossdk.io/core/appmodule"
 	appmodulev2 "cosmossdk.io/core/appmodule/v2"
 	"cosmossdk.io/core/transaction"
 	"cosmossdk.io/log"
-<<<<<<< HEAD
-	"github.com/cosmos/cosmos-sdk/client"
-=======
 	"cosmossdk.io/runtime/v2/protocompat"
 	"cosmossdk.io/server/v2/stf"
 
->>>>>>> be150a9a
 	"github.com/cosmos/cosmos-sdk/codec"
 	codectypes "github.com/cosmos/cosmos-sdk/codec/types"
 	sdkmodule "github.com/cosmos/cosmos-sdk/types/module"
-	"golang.org/x/exp/maps"
-	"google.golang.org/grpc"
-	protobuf "google.golang.org/protobuf/proto"
-	"google.golang.org/protobuf/reflect/protoreflect"
-	"google.golang.org/protobuf/reflect/protoregistry"
 )
 
 type MM struct {
@@ -313,31 +301,10 @@
 func (m *MM) RegisterServices(app *App) error {
 	for _, module := range m.modules {
 		// register msg + query
-		services, hasServices := module.(appmodule.HasServices)
-		if hasServices {
+		if services, ok := module.(appmodule.HasServices); ok {
 			if err := registerServices(services, app, protoregistry.GlobalFiles); err != nil {
 				return err
 			}
-		}
-
-		// register msg handlers
-		if h, ok := module.(appmodulev2.HasMsgHandlers); ok {
-			if hasServices {
-				return fmt.Errorf("a module cannot have both handlers and services")
-			}
-			h.RegisterMsgHandlers(app.msgRouterBuilder)
-		}
-
-		if h, ok := module.(appmodulev2.HasPreMsgHandlers); ok {
-			h.RegisterPreMsgHandlers(app.preMsgRouterBuilder)
-		}
-
-		if h, ok := module.(appmodulev2.HasPostMsgHandlers); ok {
-			h.RegisterPostMsgHandlers(app.postMsgRouterBuilder)
-		}
-
-		if h, ok := module.(appmodulev2.HasQueryHandlers); ok {
-			h.RegisterQueryHandlers(app.queryRouterBuilder)
 		}
 
 		// register migrations
@@ -346,6 +313,8 @@
 				return err
 			}
 		}
+
+		// TODO: register pre and post msg
 	}
 
 	return nil
@@ -474,8 +443,8 @@
 
 type configurator struct {
 	cdc            codec.BinaryCodec
-	stfQueryRouter *handlerRouter
-	stfMsgRouter   *handlerRouter
+	stfQueryRouter *stf.MsgRouterBuilder
+	stfMsgRouter   *stf.MsgRouterBuilder
 	registry       *protoregistry.Files
 	err            error
 }
@@ -504,7 +473,7 @@
 func (c *configurator) registerQueryHandlers(sd *grpc.ServiceDesc, ss interface{}) error {
 	for _, md := range sd.Methods {
 		// TODO(tip): what if a query is not deterministic?
-		err := c.stfQueryRouter.registerLegacyGRPC(c.cdc, sd, md, ss)
+		err := registerMethod(c.cdc, c.stfQueryRouter, sd, md, ss)
 		if err != nil {
 			return fmt.Errorf("unable to register query handler %s: %w", md.MethodName, err)
 		}
@@ -514,14 +483,12 @@
 
 func (c *configurator) registerMsgHandlers(sd *grpc.ServiceDesc, ss interface{}) error {
 	for _, md := range sd.Methods {
-		err := c.stfMsgRouter.registerLegacyGRPC(c.cdc, sd, md, ss)
+		err := registerMethod(c.cdc, c.stfMsgRouter, sd, md, ss)
 		if err != nil {
 			return fmt.Errorf("unable to register msg handler %s: %w", md.MethodName, err)
 		}
 	}
 	return nil
-<<<<<<< HEAD
-=======
 }
 
 func registerMethod(cdc codec.BinaryCodec, stfRouter *stf.MsgRouterBuilder, sd *grpc.ServiceDesc, md grpc.MethodDesc, ss interface{}) error {
@@ -550,5 +517,4 @@
 		resp = responseV2Type.New().Interface().(appmodulev2.Message)
 		return resp, hybridHandler(ctx, msg, resp)
 	})
->>>>>>> be150a9a
 }