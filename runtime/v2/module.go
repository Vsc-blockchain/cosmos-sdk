--- conflicted
+++ resolved
@@ -16,14 +16,8 @@
 	reflectionv1 "cosmossdk.io/api/cosmos/reflection/v1"
 	stakingmodulev1 "cosmossdk.io/api/cosmos/staking/module/v1"
 	"cosmossdk.io/core/address"
-<<<<<<< HEAD
-	appmodulev1 "cosmossdk.io/core/appmodule"
-	"cosmossdk.io/core/appmodule/v2"
-
-=======
 	"cosmossdk.io/core/appmodule"
 	appmodulev2 "cosmossdk.io/core/appmodule/v2"
->>>>>>> be150a9a
 	"cosmossdk.io/core/store"
 	"cosmossdk.io/depinject"
 	"cosmossdk.io/depinject/appconfig"
@@ -41,13 +35,8 @@
 )
 
 var (
-<<<<<<< HEAD
-	_ appmodule.AppModule     = appModule{}
-	_ appmodulev1.HasServices = appModule{}
-=======
 	_ appmodulev2.AppModule = appModule{}
 	_ appmodule.HasServices = appModule{}
->>>>>>> be150a9a
 )
 
 type appModule struct {
@@ -93,16 +82,8 @@
 	codec.Codec,
 	*codec.LegacyAmino,
 	*AppBuilder,
-<<<<<<< HEAD
-	appmodule.MsgRouter,
-	appmodule.PostMsgRouter,
-	appmodule.PreMsgRouter,
-	appmodule.QueryRouter,
-	appmodule.AppModule,
-=======
 	*stf.MsgRouterBuilder,
 	appmodulev2.AppModule,
->>>>>>> be150a9a
 	protodesc.Resolver,
 	protoregistry.MessageTypeResolver,
 	error,
@@ -123,20 +104,17 @@
 	std.RegisterLegacyAminoCodec(amino)
 
 	cdc := codec.NewProtoCodec(interfaceRegistry)
-	handlerRouter, preRouter, postRouter, queryRouter := newRouters()
+	msgRouterBuilder := stf.NewMsgRouterBuilder()
 	app := &App{
-		storeKeys:            nil,
-		interfaceRegistry:    interfaceRegistry,
-		cdc:                  cdc,
-		amino:                amino,
-		msgRouterBuilder:     handlerRouter,
-		preMsgRouterBuilder:  preRouter,
-		postMsgRouterBuilder: postRouter,
-		queryRouterBuilder:   queryRouter,
+		storeKeys:         nil,
+		interfaceRegistry: interfaceRegistry,
+		cdc:               cdc,
+		amino:             amino,
+		msgRouterBuilder:  msgRouterBuilder,
 	}
 	appBuilder := &AppBuilder{app: app}
 
-	return cdc, amino, appBuilder, app.msgRouterBuilder, app.postMsgRouterBuilder, app.preMsgRouterBuilder, app.queryRouterBuilder, appModule{app}, protoFiles, protoTypes, nil
+	return cdc, amino, appBuilder, msgRouterBuilder, appModule{app}, protoFiles, protoTypes, nil
 }
 
 type AppInputs struct {
