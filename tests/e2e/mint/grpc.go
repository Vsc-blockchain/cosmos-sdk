package mint

import (
	"fmt"

	"github.com/cosmos/gogoproto/proto"

	"cosmossdk.io/math"
	minttypes "cosmossdk.io/x/mint/types"

	"github.com/cosmos/cosmos-sdk/testutil"
	grpctypes "github.com/cosmos/cosmos-sdk/types/grpc"
)

func (s *E2ETestSuite) TestQueryGRPC() {
	val := s.network.GetValidators()[0]
	baseURL := val.GetAPIAddress()
	testCases := []struct {
		name     string
		url      string
		headers  map[string]string
		respType proto.Message
		expected proto.Message
	}{
		{
			"gRPC request params",
			fmt.Sprintf("%s/cosmos/mint/v1beta1/params", baseURL),
			map[string]string{},
			&minttypes.QueryParamsResponse{},
			&minttypes.QueryParamsResponse{
				Params: minttypes.NewParams("stake", math.LegacyNewDecWithPrec(13, 2), math.LegacyNewDecWithPrec(100, 2),
<<<<<<< HEAD
					math.LegacyNewDec(1), math.LegacyNewDecWithPrec(67, 2), (60 * 60 * 8766 / 5),
					"week", 156, math.LegacyNewDecWithPrec(5, 1), 0, math.LegacyNewDec(5000000)),
=======
					math.LegacyNewDec(1), math.LegacyNewDecWithPrec(67, 2), (60 * 60 * 8766 / 5), math.ZeroInt()),
>>>>>>> b795646c
			},
		},
		{
			"gRPC request inflation",
			fmt.Sprintf("%s/cosmos/mint/v1beta1/inflation", baseURL),
			map[string]string{},
			&minttypes.QueryInflationResponse{},
			&minttypes.QueryInflationResponse{
				Inflation: math.LegacyNewDec(1),
			},
		},
		{
			"gRPC request annual provisions",
			fmt.Sprintf("%s/cosmos/mint/v1beta1/annual_provisions", baseURL),
			map[string]string{
				grpctypes.GRPCBlockHeightHeader: "1",
			},
			&minttypes.QueryAnnualProvisionsResponse{},
			&minttypes.QueryAnnualProvisionsResponse{
				AnnualProvisions: math.LegacyNewDec(500000000),
			},
		},
	}
	for _, tc := range testCases {
		resp, err := testutil.GetRequestWithHeaders(tc.url, tc.headers)
		s.Run(tc.name, func() {
			s.Require().NoError(err)
			s.Require().NoError(val.GetClientCtx().Codec.UnmarshalJSON(resp, tc.respType))
			s.Require().Equal(tc.expected.String(), tc.respType.String())
		})
	}
}<|MERGE_RESOLUTION|>--- conflicted
+++ resolved
@@ -29,12 +29,8 @@
 			&minttypes.QueryParamsResponse{},
 			&minttypes.QueryParamsResponse{
 				Params: minttypes.NewParams("stake", math.LegacyNewDecWithPrec(13, 2), math.LegacyNewDecWithPrec(100, 2),
-<<<<<<< HEAD
-					math.LegacyNewDec(1), math.LegacyNewDecWithPrec(67, 2), (60 * 60 * 8766 / 5),
+					math.LegacyNewDec(1), math.LegacyNewDecWithPrec(67, 2), (60 * 60 * 8766 / 5), math.ZeroInt(),
 					"week", 156, math.LegacyNewDecWithPrec(5, 1), 0, math.LegacyNewDec(5000000)),
-=======
-					math.LegacyNewDec(1), math.LegacyNewDecWithPrec(67, 2), (60 * 60 * 8766 / 5), math.ZeroInt()),
->>>>>>> b795646c
 			},
 		},
 		{
