package keeper

import (
	"context"
	"errors"
	"fmt"
	"time"

<<<<<<< HEAD
	consensusv1 "cosmossdk.io/api/cosmos/consensus/v1"
	"cosmossdk.io/core/appmodule"
=======
>>>>>>> 6f1658e5
	storetypes "cosmossdk.io/store/types"
	"cosmossdk.io/x/upgrade/types"

	"github.com/cosmos/cosmos-sdk/telemetry"
	sdk "github.com/cosmos/cosmos-sdk/types"
)

// PreBlocker will check if there is a scheduled plan and if it is ready to be executed.
// If the current height is in the provided set of heights to skip, it will skip and clear the upgrade plan.
// If it is ready, it will execute it if the handler is installed, and panic/abort otherwise.
// If the plan is not ready, it will ensure the handler is not registered too early (and abort otherwise).
//
// The purpose is to ensure the binary is switched EXACTLY at the desired block, and to allow
// a migration to be executed if needed upon this switch (migration defined in the new binary)
// skipUpgradeHeightArray is a set of block heights for which the upgrade must be skipped
func (k Keeper) PreBlocker(ctx context.Context) error {
	defer telemetry.ModuleMeasureSince(types.ModuleName, time.Now(), telemetry.MetricKeyBeginBlocker)

	blockHeight := k.environment.HeaderService.GetHeaderInfo(ctx).Height
	plan, err := k.GetUpgradePlan(ctx)
	if err != nil && !errors.Is(err, types.ErrNoUpgradePlanFound) {
		return err
	}
	found := err == nil

	sdkCtx := sdk.UnwrapSDKContext(ctx) // TODO remove with consensus messages
	if !k.DowngradeVerified() {
		k.SetDowngradeVerified(true)
		// This check will make sure that we are using a valid binary.
		// It'll panic in these cases if there is no upgrade handler registered for the last applied upgrade.
		// 1. If there is no scheduled upgrade.
		// 2. If the plan is not ready.
		// 3. If the plan is ready and skip upgrade height is set for current height.
		if !found || !plan.ShouldExecute(blockHeight) || (plan.ShouldExecute(blockHeight) && k.IsSkipHeight(blockHeight)) {
			lastAppliedPlan, _, err := k.GetLastCompletedUpgrade(ctx)
			if err != nil {
				return err
			}

			if lastAppliedPlan != "" && !k.HasHandler(lastAppliedPlan) {
				var appVersion uint64

				var res consensusv1.QueryParamsResponse
				if err := k.environment.RouterService.QueryRouterService().InvokeTyped(ctx, &consensusv1.QueryParamsRequest{}, &res); err != nil {
					return nil, errors.New("failed to query consensus params")
				}
				if res.Params.Version != nil {
					appVersion = res.Params.Version.App
				}

				return fmt.Errorf("wrong app version %d, upgrade handler is missing for %s upgrade plan", appVersion, lastAppliedPlan)
			}
		}
	}

	if !found {
		return nil
	}

	logger := k.Logger(ctx)

	// To make sure clear upgrade is executed at the same block
	if plan.ShouldExecute(blockHeight) {
		// If skip upgrade has been set for current height, we clear the upgrade plan
		if k.IsSkipHeight(blockHeight) {
			skipUpgradeMsg := fmt.Sprintf("UPGRADE \"%s\" SKIPPED at %d: %s", plan.Name, plan.Height, plan.Info)
			logger.Info(skipUpgradeMsg)

			// Clear the upgrade plan at current height
			if err := k.ClearUpgradePlan(ctx); err != nil {
				return err
			}
			return nil
		}

		// Prepare shutdown if we don't have an upgrade handler for this upgrade name (meaning this software is out of date)
		if !k.HasHandler(plan.Name) {
			// Write the upgrade info to disk. The UpgradeStoreLoader uses this info to perform or skip
			// store migrations.
			err := k.DumpUpgradeInfoToDisk(blockHeight, plan)
			if err != nil {
				return fmt.Errorf("unable to write upgrade info to filesystem: %w", err)
			}

			upgradeMsg := BuildUpgradeNeededMsg(plan)
			logger.Error(upgradeMsg)

			// Returning an error will end up in a panic
			return errors.New(upgradeMsg)
		}

		// We have an upgrade handler for this upgrade name, so apply the upgrade
		logger.Info(fmt.Sprintf("applying upgrade \"%s\" at %s", plan.Name, plan.DueAt()))
		sdkCtx = sdkCtx.WithBlockGasMeter(storetypes.NewInfiniteGasMeter())
		if err := k.ApplyUpgrade(sdkCtx, plan); err != nil {
			return err
		}
		return nil
	}

	// if we have a pending upgrade, but it is not yet time, make sure we did not
	// set the handler already
	if k.HasHandler(plan.Name) {
		downgradeMsg := fmt.Sprintf("BINARY UPDATED BEFORE TRIGGER! UPGRADE \"%s\" - in binary but not executed on chain. Downgrade your binary", plan.Name)
		logger.Error(downgradeMsg)

		// Returning an error will end up in a panic
		return errors.New(downgradeMsg)
	}
	return nil
}

// BuildUpgradeNeededMsg prints the message that notifies that an upgrade is needed.
func BuildUpgradeNeededMsg(plan types.Plan) string {
	return fmt.Sprintf("UPGRADE \"%s\" NEEDED at %s: %s", plan.Name, plan.DueAt(), plan.Info)
}<|MERGE_RESOLUTION|>--- conflicted
+++ resolved
@@ -6,11 +6,7 @@
 	"fmt"
 	"time"
 
-<<<<<<< HEAD
 	consensusv1 "cosmossdk.io/api/cosmos/consensus/v1"
-	"cosmossdk.io/core/appmodule"
-=======
->>>>>>> 6f1658e5
 	storetypes "cosmossdk.io/store/types"
 	"cosmossdk.io/x/upgrade/types"
 
@@ -55,7 +51,7 @@
 
 				var res consensusv1.QueryParamsResponse
 				if err := k.environment.RouterService.QueryRouterService().InvokeTyped(ctx, &consensusv1.QueryParamsRequest{}, &res); err != nil {
-					return nil, errors.New("failed to query consensus params")
+					return errors.New("failed to query consensus params")
 				}
 				if res.Params.Version != nil {
 					appVersion = res.Params.Version.App
