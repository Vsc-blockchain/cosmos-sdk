--- conflicted
+++ resolved
@@ -4,12 +4,8 @@
 	"context"
 
 	"cosmossdk.io/x/staking/types"
-<<<<<<< HEAD
-	sdk "github.com/cosmos/cosmos-sdk/types"
-=======
 
 	consensusv1 "github.com/cosmos/cosmos-sdk/x/consensus/types"
->>>>>>> d02eb20d
 )
 
 // TrackHistoricalInfo saves the latest historical-info and deletes the oldest
@@ -47,17 +43,11 @@
 		return nil
 	}
 
-<<<<<<< HEAD
-	if headerInfo.Height == 0 {
-		return nil
-	}
-=======
 	res := consensusv1.QueryCometInfoResponse{}
 	if err := k.RouterService.QueryRouterService().InvokeTyped(ctx, &consensusv1.QueryCometInfoRequest{}, &res); err != nil {
 		return err
 	}
 
->>>>>>> d02eb20d
 	historicalEntry := types.HistoricalRecord{
 		Time:           &headerInfo.Time,
 		ValidatorsHash: res.CometInfo.ValidatorsHash,
