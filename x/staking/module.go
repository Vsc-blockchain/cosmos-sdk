--- conflicted
+++ resolved
@@ -10,7 +10,6 @@
 	"google.golang.org/grpc"
 
 	"cosmossdk.io/core/appmodule"
-	appmodulev2 "cosmossdk.io/core/appmodule/v2"
 	"cosmossdk.io/core/registry"
 	"cosmossdk.io/depinject"
 	"cosmossdk.io/x/staking/client/cli"
@@ -41,17 +40,6 @@
 	_ appmodule.HasServices           = AppModule{}
 	_ appmodule.HasMigrations         = AppModule{}
 	_ appmodule.HasRegisterInterfaces = AppModule{}
-<<<<<<< HEAD
-	_ module.HasInvariants            = AppModule{}
-	_ module.HasABCIGenesis           = AppModule{}
-	_ module.HasABCIEndBlock          = AppModule{}
-
-	_ appmodulev2.AppModule       = AppModule{}
-	_ appmodulev2.HasBeginBlocker = AppModule{}
-	_ appmodule.HasServices       = AppModule{}
-	_ appmodulev2.HasMigrations   = AppModule{}
-=======
->>>>>>> cdc32918
 
 	_ depinject.OnePerModuleType = AppModule{}
 )
@@ -199,37 +187,22 @@
 }
 
 // EndBlock returns the end blocker for the staking module.
-<<<<<<< HEAD
-func (am AppModule) EndBlock(ctx context.Context) ([]appmodulev2.ValidatorUpdate, error) {
-=======
 func (am AppModule) EndBlock(ctx context.Context) ([]module.ValidatorUpdate, error) {
->>>>>>> cdc32918
 	cometValidatorUpdates, err := am.keeper.EndBlocker(ctx) // TODO: refactor to return appmodule.ValidatorUpdate higher up the stack
 	if err != nil {
 		return nil, err
 	}
 
-<<<<<<< HEAD
-	validatorUpdates := make([]appmodulev2.ValidatorUpdate, len(cometValidatorUpdates))
-	for i, v := range cometValidatorUpdates {
-		if ed25519 := v.PubKey.GetEd25519(); len(ed25519) > 0 {
-			validatorUpdates[i] = appmodulev2.ValidatorUpdate{
-=======
 	validatorUpdates := make([]module.ValidatorUpdate, len(cometValidatorUpdates))
 	for i, v := range cometValidatorUpdates {
 		if ed25519 := v.PubKey.GetEd25519(); len(ed25519) > 0 {
 			validatorUpdates[i] = module.ValidatorUpdate{
->>>>>>> cdc32918
 				PubKey:     ed25519,
 				PubKeyType: "ed25519",
 				Power:      v.Power,
 			}
 		} else if secp256k1 := v.PubKey.GetSecp256K1(); len(secp256k1) > 0 {
-<<<<<<< HEAD
-			validatorUpdates[i] = appmodulev2.ValidatorUpdate{
-=======
-			validatorUpdates[i] = module.ValidatorUpdate{
->>>>>>> cdc32918
+			validatorUpdates[i] = module.ValidatorUpdate{
 				PubKey:     secp256k1,
 				PubKeyType: "secp256k1",
 				Power:      v.Power,
