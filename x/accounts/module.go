--- conflicted
+++ resolved
@@ -33,20 +33,12 @@
 )
 
 var (
-<<<<<<< HEAD
+	_ module.HasName    = AppModule{}
+	_ module.HasGenesis = AppModule{}
+
 	_ appmodule.AppModule           = AppModule{}
+	_ appmodule.HasServices         = AppModule{}
 	_ appmodule.HasConsensusVersion = AppModule{}
-	_ module.HasName                = AppModule{}
-	_ module.HasGenesis             = AppModule{}
-	_ module.HasServices            = AppModule{}
-=======
-	_ appmodule.AppModule   = AppModule{}
-	_ appmodule.HasServices = AppModule{}
-
-	_ module.HasName             = AppModule{}
-	_ module.HasGenesis          = AppModule{}
-	_ module.HasConsensusVersion = AppModule{}
->>>>>>> 3a23f2b9
 )
 
 func NewAppModule(k Keeper) AppModule {
