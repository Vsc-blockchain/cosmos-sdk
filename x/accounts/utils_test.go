package accounts

import (
	"context"
	"testing"

	gogoproto "github.com/cosmos/gogoproto/proto"
	"github.com/stretchr/testify/require"
	"google.golang.org/protobuf/proto"
	"google.golang.org/protobuf/runtime/protoiface"

	"cosmossdk.io/collections/colltest"
	"cosmossdk.io/core/address"
	"cosmossdk.io/core/event"
	"cosmossdk.io/x/accounts/internal/implementation"
)

var _ address.Codec = (*addressCodec)(nil)

type addressCodec struct{}

func (a addressCodec) StringToBytes(text string) ([]byte, error) { return []byte(text), nil }
func (a addressCodec) BytesToString(bz []byte) (string, error)   { return string(bz), nil }

type eventService struct{}

func (e eventService) Emit(ctx context.Context, event protoiface.MessageV1) error { return nil }

func (e eventService) EmitKV(ctx context.Context, eventType string, attrs ...event.Attribute) error {
	return nil
}

func (e eventService) EmitNonConsensus(ctx context.Context, event protoiface.MessageV1) error {
	return nil
}

func (e eventService) EventManager(ctx context.Context) event.Manager { return e }

var _ InterfaceRegistry = (*interfaceRegistry)(nil)

type interfaceRegistry struct{}

func (i interfaceRegistry) RegisterInterface(string, any, ...gogoproto.Message) {}

func (i interfaceRegistry) RegisterImplementations(any, ...gogoproto.Message) {}

func newKeeper(t *testing.T, accounts ...implementation.AccountCreatorFunc) (Keeper, context.Context) {
	t.Helper()
	ss, ctx := colltest.MockStore()
<<<<<<< HEAD
	m, err := NewKeeper(nil, ss, eventService{}, nil, nil, addressCodec{}, nil, nil, nil, interfaceRegistry{}, accounts...)
=======
	m, err := NewKeeper(nil, ss, eventService{}, nil, nil, nil, addressCodec{}, nil, nil, nil, interfaceRegistry{}, accounts...)
>>>>>>> 498cd6a5
	require.NoError(t, err)
	return m, ctx
}

var _ QueryRouter = (*mockQuery)(nil)

type mockQuery func(ctx context.Context, req, resp implementation.ProtoMsg) error

func (m mockQuery) HybridHandlerByRequestName(_ string) []func(ctx context.Context, req, resp implementation.ProtoMsg) error {
	return []func(ctx context.Context, req, resp protoiface.MessageV1) error{func(ctx context.Context, req, resp protoiface.MessageV1) error {
		return m(ctx, req, resp)
	}}
}

var _ SignerProvider = (*mockSigner)(nil)

type mockSigner func(msg implementation.ProtoMsg) ([]byte, error)

func (m mockSigner) GetMsgV1Signers(msg gogoproto.Message) ([][]byte, proto.Message, error) {
	s, err := m(msg)
	if err != nil {
		return nil, nil, err
	}
	return [][]byte{s}, nil, nil
}

var _ MsgRouter = (*mockExec)(nil)

type mockExec func(ctx context.Context, msg, msgResp implementation.ProtoMsg) error

func (m mockExec) HybridHandlerByMsgName(_ string) func(ctx context.Context, req, resp protoiface.MessageV1) error {
	return func(ctx context.Context, req, resp protoiface.MessageV1) error {
		return m(ctx, req, resp)
	}
}

func (m mockExec) ResponseNameByRequestName(name string) string {
	return name + "Response"
}<|MERGE_RESOLUTION|>--- conflicted
+++ resolved
@@ -47,11 +47,7 @@
 func newKeeper(t *testing.T, accounts ...implementation.AccountCreatorFunc) (Keeper, context.Context) {
 	t.Helper()
 	ss, ctx := colltest.MockStore()
-<<<<<<< HEAD
-	m, err := NewKeeper(nil, ss, eventService{}, nil, nil, addressCodec{}, nil, nil, nil, interfaceRegistry{}, accounts...)
-=======
 	m, err := NewKeeper(nil, ss, eventService{}, nil, nil, nil, addressCodec{}, nil, nil, nil, interfaceRegistry{}, accounts...)
->>>>>>> 498cd6a5
 	require.NoError(t, err)
 	return m, ctx
 }
