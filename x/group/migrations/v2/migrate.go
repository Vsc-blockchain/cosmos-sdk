--- conflicted
+++ resolved
@@ -26,21 +26,12 @@
 // Specifically, it changes the group policy account from module account to base account.
 func Migrate(
 	ctx context.Context,
-<<<<<<< HEAD
-	storeKey storetypes.StoreKey,
-=======
 	storeService store.KVStoreService,
->>>>>>> 3a23f2b9
 	accountKeeper group.AccountKeeper,
 	groupPolicySeq orm.Sequence,
 	groupPolicyTable orm.PrimaryKeyTable,
 ) error {
-<<<<<<< HEAD
-	sdkctx := sdk.UnwrapSDKContext(ctx)
-	store := sdkctx.KVStore(storeKey)
-=======
 	store := storeService.OpenKVStore(ctx)
->>>>>>> 3a23f2b9
 	curAccVal := groupPolicySeq.CurVal(store)
 	groupPolicyAccountDerivationKey := make(map[string][]byte, 0)
 	policyKey := []byte{GroupPolicyTablePrefix}
