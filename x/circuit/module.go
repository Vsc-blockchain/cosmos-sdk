--- conflicted
+++ resolved
@@ -106,20 +106,14 @@
 
 // ExportGenesis returns the exported genesis state as raw bytes for the circuit
 // module.
-<<<<<<< HEAD
-func (am AppModule) ExportGenesis(ctx context.Context, cdc codec.JSONCodec) json.RawMessage {
-	gs := am.keeper.ExportGenesis(ctx)
-	return cdc.MustMarshalJSON(gs)
-}
-
-func RegisterPreMessageHooks(builder any) {
-	// TODO: register type
-=======
 func (am AppModule) ExportGenesis(ctx context.Context) (json.RawMessage, error) {
 	gs, err := am.keeper.ExportGenesis(ctx)
 	if err != nil {
 		return nil, err
 	}
 	return am.cdc.MarshalJSON(gs)
->>>>>>> fea88d13
+}
+
+func RegisterPreMessageHooks(builder any) {
+	// TODO: register type
 }