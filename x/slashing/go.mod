module cosmossdk.io/x/slashing

go 1.21

require (
	cosmossdk.io/api v0.7.3-0.20231113122742-912390d5fc4a
	cosmossdk.io/collections v0.4.0
	cosmossdk.io/core v0.12.1-0.20231114100755-569e3ff6a0d7
	cosmossdk.io/depinject v1.0.0-alpha.4
	cosmossdk.io/errors v1.0.1
	cosmossdk.io/log v1.3.1
	cosmossdk.io/math v1.2.0
	cosmossdk.io/store v1.0.2
	cosmossdk.io/x/auth v0.0.0-00010101000000-000000000000
	cosmossdk.io/x/staking v0.0.0-00010101000000-000000000000
	github.com/bits-and-blooms/bitset v1.10.0
	github.com/cockroachdb/errors v1.11.1
	github.com/cometbft/cometbft v0.38.5
	github.com/cosmos/cosmos-proto v1.0.0-beta.3
	github.com/cosmos/cosmos-sdk v0.51.0
	github.com/cosmos/gogoproto v1.4.11
	github.com/golang/mock v1.6.0
	github.com/golang/protobuf v1.5.3
	github.com/grpc-ecosystem/grpc-gateway v1.16.0
	github.com/stretchr/testify v1.8.4
	google.golang.org/genproto/googleapis/api v0.0.0-20240102182953-50ed04b92917
	google.golang.org/grpc v1.61.0
	google.golang.org/protobuf v1.32.0
	gotest.tools/v3 v3.5.1
)

require (
	cosmossdk.io/x/bank v0.0.0-00010101000000-000000000000 // indirect
	cosmossdk.io/x/tx v0.13.0 // indirect
	filippo.io/edwards25519 v1.1.0 // indirect
	github.com/99designs/go-keychain v0.0.0-20191008050251-8e49817e8af4 // indirect
	github.com/99designs/keyring v1.2.2 // indirect
	github.com/DataDog/datadog-go v4.8.3+incompatible // indirect
	github.com/DataDog/zstd v1.5.5 // indirect
	github.com/Microsoft/go-winio v0.6.1 // indirect
	github.com/beorn7/perks v1.0.1 // indirect
	github.com/bgentry/speakeasy v0.1.1-0.20220910012023-760eaf8b6816 // indirect
	github.com/btcsuite/btcd/btcec/v2 v2.3.2 // indirect
	github.com/cenkalti/backoff/v4 v4.1.3 // indirect
	github.com/cespare/xxhash v1.1.0 // indirect
	github.com/cespare/xxhash/v2 v2.2.0 // indirect
	github.com/cockroachdb/logtags v0.0.0-20230118201751-21c54148d20b // indirect
	github.com/cockroachdb/pebble v1.1.0 // indirect
	github.com/cockroachdb/redact v1.1.5 // indirect
	github.com/cockroachdb/tokenbucket v0.0.0-20230807174530-cc333fc44b06 // indirect
	github.com/cometbft/cometbft-db v0.8.0 // indirect
	github.com/cosmos/btcutil v1.0.5 // indirect
	github.com/cosmos/cosmos-db v1.0.0 // indirect
	github.com/cosmos/go-bip39 v1.0.0 // indirect
	github.com/cosmos/gogogateway v1.2.0 // indirect
	github.com/cosmos/iavl v1.0.0 // indirect
	github.com/cosmos/ics23/go v0.10.0 // indirect
	github.com/cosmos/ledger-cosmos-go v0.13.3 // indirect
	github.com/danieljoos/wincred v1.2.0 // indirect
	github.com/davecgh/go-spew v1.1.2-0.20180830191138-d8f796af33cc // indirect
	github.com/decred/dcrd/dcrec/secp256k1/v4 v4.2.0 // indirect
	github.com/desertbit/timer v0.0.0-20180107155436-c41aec40b27f // indirect
	github.com/dgraph-io/badger/v2 v2.2007.4 // indirect
	github.com/dgraph-io/ristretto v0.1.1 // indirect
	github.com/dgryski/go-farm v0.0.0-20200201041132-a6ae2369ad13 // indirect
	github.com/dustin/go-humanize v1.0.1 // indirect
	github.com/dvsekhvalnov/jose2go v1.6.0 // indirect
	github.com/emicklei/dot v1.6.0 // indirect
	github.com/fatih/color v1.15.0 // indirect
	github.com/felixge/httpsnoop v1.0.4 // indirect
	github.com/fsnotify/fsnotify v1.7.0 // indirect
	github.com/getsentry/sentry-go v0.27.0 // indirect
	github.com/go-kit/kit v0.13.0 // indirect
	github.com/go-kit/log v0.2.1 // indirect
	github.com/go-logfmt/logfmt v0.6.0 // indirect
	github.com/godbus/dbus v0.0.0-20190726142602-4481cbc300e2 // indirect
	github.com/gogo/googleapis v1.4.1 // indirect
	github.com/gogo/protobuf v1.3.2 // indirect
	github.com/golang/glog v1.1.2 // indirect
	github.com/golang/snappy v0.0.4 // indirect
	github.com/google/btree v1.1.2 // indirect
	github.com/google/go-cmp v0.6.0 // indirect
	github.com/google/orderedcode v0.0.1 // indirect
	github.com/gorilla/handlers v1.5.2 // indirect
	github.com/gorilla/mux v1.8.1 // indirect
	github.com/gorilla/websocket v1.5.0 // indirect
	github.com/grpc-ecosystem/go-grpc-middleware v1.4.0 // indirect
	github.com/gsterjov/go-libsecret v0.0.0-20161001094733-a6f4afe4910c // indirect
	github.com/hashicorp/go-hclog v1.5.0 // indirect
	github.com/hashicorp/go-immutable-radix v1.3.1 // indirect
	github.com/hashicorp/go-metrics v0.5.3 // indirect
	github.com/hashicorp/go-plugin v1.5.2 // indirect
	github.com/hashicorp/golang-lru v1.0.2 // indirect
	github.com/hashicorp/hcl v1.0.0 // indirect
	github.com/hashicorp/yamux v0.1.1 // indirect
	github.com/hdevalence/ed25519consensus v0.2.0 // indirect
	github.com/huandu/skiplist v1.2.0 // indirect
	github.com/iancoleman/strcase v0.3.0 // indirect
	github.com/improbable-eng/grpc-web v0.15.0 // indirect
	github.com/inconshreveable/mousetrap v1.1.0 // indirect
	github.com/jmhodges/levigo v1.0.0 // indirect
	github.com/klauspost/compress v1.17.6 // indirect
	github.com/kr/pretty v0.3.1 // indirect
	github.com/kr/text v0.2.0 // indirect
	github.com/lib/pq v1.10.7 // indirect
	github.com/libp2p/go-buffer-pool v0.1.0 // indirect
	github.com/linxGnu/grocksdb v1.8.12 // indirect
	github.com/magiconair/properties v1.8.7 // indirect
	github.com/mattn/go-colorable v0.1.13 // indirect
	github.com/mattn/go-isatty v0.0.20 // indirect
	github.com/minio/highwayhash v1.0.2 // indirect
	github.com/mitchellh/go-testing-interface v1.14.1 // indirect
	github.com/mitchellh/mapstructure v1.5.0 // indirect
	github.com/mtibben/percent v0.2.1 // indirect
	github.com/oasisprotocol/curve25519-voi v0.0.0-20230904125328-1f23a7beb09a // indirect
	github.com/oklog/run v1.1.0 // indirect
	github.com/pelletier/go-toml/v2 v2.1.1 // indirect
	github.com/petermattis/goid v0.0.0-20231207134359-e60b3f734c67 // indirect
	github.com/pkg/errors v0.9.1 // indirect
	github.com/pmezard/go-difflib v1.0.1-0.20181226105442-5d4384ee4fb2 // indirect
	github.com/prometheus/client_golang v1.18.0 // indirect
	github.com/prometheus/client_model v0.5.0 // indirect
	github.com/prometheus/common v0.46.0 // indirect
	github.com/prometheus/procfs v0.12.0 // indirect
	github.com/rcrowley/go-metrics v0.0.0-20201227073835-cf1acfcdf475 // indirect
	github.com/rogpeppe/go-internal v1.12.0 // indirect
	github.com/rs/cors v1.8.3 // indirect
	github.com/rs/zerolog v1.32.0 // indirect
	github.com/sagikazarmark/locafero v0.4.0 // indirect
	github.com/sagikazarmark/slog-shim v0.1.0 // indirect
	github.com/sasha-s/go-deadlock v0.3.1 // indirect
	github.com/sourcegraph/conc v0.3.0 // indirect
	github.com/spf13/afero v1.11.0 // indirect
	github.com/spf13/cast v1.6.0 // indirect
	github.com/spf13/cobra v1.8.0 // indirect
	github.com/spf13/pflag v1.0.5 // indirect
	github.com/spf13/viper v1.18.2 // indirect
	github.com/subosito/gotenv v1.6.0 // indirect
	github.com/syndtr/goleveldb v1.0.1-0.20220721030215-126854af5e6d // indirect
	github.com/tendermint/go-amino v0.16.0 // indirect
	github.com/tidwall/btree v1.7.0 // indirect
	github.com/zondax/hid v0.9.2 // indirect
	github.com/zondax/ledger-go v0.14.3 // indirect
	gitlab.com/yawning/secp256k1-voi v0.0.0-20230925100816-f2616030848b // indirect
	gitlab.com/yawning/tuplehash v0.0.0-20230713102510-df83abbf9a02 // indirect
	go.etcd.io/bbolt v1.3.7 // indirect
	go.uber.org/multierr v1.11.0 // indirect
	golang.org/x/crypto v0.19.0 // indirect
	golang.org/x/exp v0.0.0-20240205201215-2c58cdc269a3 // indirect
	golang.org/x/mod v0.14.0 // indirect
	golang.org/x/net v0.20.0 // indirect
	golang.org/x/sync v0.6.0 // indirect
	golang.org/x/sys v0.17.0 // indirect
	golang.org/x/term v0.17.0 // indirect
	golang.org/x/text v0.14.0 // indirect
	golang.org/x/tools v0.17.0 // indirect
	google.golang.org/genproto v0.0.0-20240116215550-a9fa1716bcac // indirect
	google.golang.org/genproto/googleapis/rpc v0.0.0-20240123012728-ef4313101c80 // indirect
	gopkg.in/ini.v1 v1.67.0 // indirect
	gopkg.in/yaml.v3 v3.0.1 // indirect
	nhooyr.io/websocket v1.8.6 // indirect
	pgregory.net/rapid v1.1.0 // indirect
	sigs.k8s.io/yaml v1.4.0 // indirect
)

replace github.com/cosmos/cosmos-sdk => ../../.

// TODO remove post spinning out all modules
replace (
<<<<<<< HEAD
	cosmossdk.io/api => ../../api
=======
	cosmossdk.io/core => ../../core
>>>>>>> 33868606
	cosmossdk.io/depinject => ../../depinject
	cosmossdk.io/x/auth => ../auth
	cosmossdk.io/x/bank => ../bank
	cosmossdk.io/x/staking => ../staking
	cosmossdk.io/x/tx => ../tx
)<|MERGE_RESOLUTION|>--- conflicted
+++ resolved
@@ -167,11 +167,8 @@
 
 // TODO remove post spinning out all modules
 replace (
-<<<<<<< HEAD
 	cosmossdk.io/api => ../../api
-=======
 	cosmossdk.io/core => ../../core
->>>>>>> 33868606
 	cosmossdk.io/depinject => ../../depinject
 	cosmossdk.io/x/auth => ../auth
 	cosmossdk.io/x/bank => ../bank
