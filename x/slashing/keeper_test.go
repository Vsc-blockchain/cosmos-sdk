--- conflicted
+++ resolved
@@ -27,13 +27,9 @@
 func TestHandleDoubleSign(t *testing.T) {
 
 	// initial setup
-<<<<<<< HEAD
 	ctx, ck, sk, _, keeper := createTestInput(t, keeperTestParams())
-=======
-	ctx, ck, sk, _, keeper := createTestInput(t)
 	// validator added pre-genesis
 	ctx = ctx.WithBlockHeight(-1)
->>>>>>> e2510886
 	sk = sk.WithHooks(keeper.Hooks())
 	amtInt := int64(100)
 	operatorAddr, val, amt := addrs[0], pks[0], sdk.NewInt(amtInt)
