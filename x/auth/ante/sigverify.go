--- conflicted
+++ resolved
@@ -1,17 +1,11 @@
 package ante
 
 import (
-<<<<<<< HEAD
-	"bytes"
-	"context"
-=======
->>>>>>> ad04bfed
 	"encoding/base64"
 	"encoding/hex"
 	"errors"
 	"fmt"
 
-	accountsv1 "cosmossdk.io/api/cosmos/accounts/v1"
 	secp256k1dcrd "github.com/decred/dcrd/dcrec/secp256k1/v4"
 	"google.golang.org/protobuf/types/known/anypb"
 
@@ -52,113 +46,6 @@
 // This is where apps can define their own PubKey
 type SignatureVerificationGasConsumer = func(meter storetypes.GasMeter, sig signing.SignatureV2, params types.Params) error
 
-<<<<<<< HEAD
-// SetPubKeyDecorator sets PubKeys in context for any signer which does not already have pubkey set
-// PubKeys must be set in context for all signers before any other sigverify decorators run
-// CONTRACT: Tx must implement SigVerifiableTx interface
-type SetPubKeyDecorator struct {
-	ak AccountKeeper
-}
-
-func NewSetPubKeyDecorator(ak AccountKeeper) SetPubKeyDecorator {
-	return SetPubKeyDecorator{
-		ak: ak,
-	}
-}
-
-func (spkd SetPubKeyDecorator) AnteHandle(ctx sdk.Context, tx sdk.Tx, simulate bool, next sdk.AnteHandler) (sdk.Context, error) {
-	sigTx, ok := tx.(authsigning.SigVerifiableTx)
-	if !ok {
-		return ctx, errorsmod.Wrap(sdkerrors.ErrTxDecode, "invalid tx type")
-	}
-
-	pubkeys, err := sigTx.GetPubKeys()
-	if err != nil {
-		return ctx, err
-	}
-
-	signers, err := sigTx.GetSigners()
-	if err != nil {
-		return sdk.Context{}, err
-	}
-
-	signerStrs := make([]string, len(signers))
-	for i, pk := range pubkeys {
-		var err error
-		signerStrs[i], err = spkd.ak.AddressCodec().BytesToString(signers[i])
-		if err != nil {
-			return sdk.Context{}, err
-		}
-
-		// PublicKey was omitted from slice since it has already been set in context
-		if pk == nil {
-			if !simulate {
-				continue
-			}
-			pk = simSecp256k1Pubkey
-		}
-		// Only make check if simulate=false
-		if !simulate && !bytes.Equal(pk.Address(), signers[i]) && ctx.IsSigverifyTx() {
-			return ctx, errorsmod.Wrapf(sdkerrors.ErrInvalidPubKey,
-				"pubKey does not match signer address %s with signer index: %d", signerStrs[i], i)
-		}
-		if err := verifyIsOnCurve(pk); err != nil {
-			return ctx, err
-		}
-
-		acc, err := GetSignerAcc(ctx, spkd.ak, signers[i])
-		if err != nil {
-			return ctx, err
-		}
-		// account already has pubkey set,no need to reset
-		if acc.GetPubKey() != nil {
-			continue
-		}
-		err = acc.SetPubKey(pk)
-		if err != nil {
-			return ctx, errorsmod.Wrap(sdkerrors.ErrInvalidPubKey, err.Error())
-		}
-		spkd.ak.SetAccount(ctx, acc)
-	}
-
-	// Also emit the following events, so that txs can be indexed by these
-	// indices:
-	// - signature (via `tx.signature='<sig_as_base64>'`),
-	// - concat(address,"/",sequence) (via `tx.acc_seq='cosmos1abc...def/42'`).
-	sigs, err := sigTx.GetSignaturesV2()
-	if err != nil {
-		return ctx, err
-	}
-
-	var events sdk.Events
-	for i, sig := range sigs {
-		events = append(events, sdk.NewEvent(sdk.EventTypeTx,
-			sdk.NewAttribute(sdk.AttributeKeyAccountSequence, fmt.Sprintf("%s/%d", signerStrs[i], sig.Sequence)),
-		))
-
-		sigBzs, err := signatureDataToBz(sig.Data)
-		if err != nil {
-			return ctx, err
-		}
-		for _, sigBz := range sigBzs {
-			events = append(events, sdk.NewEvent(sdk.EventTypeTx,
-				sdk.NewAttribute(sdk.AttributeKeySignature, base64.StdEncoding.EncodeToString(sigBz)),
-			))
-		}
-	}
-
-	ctx.EventManager().EmitEvents(events)
-
-	return next(ctx, tx, simulate)
-}
-
-type AccountAbstractionKeeper interface {
-	IsAbstractedAccount(ctx context.Context, addr []byte) (bool, error)
-	Authenticate(ctx context.Context, addr []byte, op *accountsv1.UserOperation) error
-}
-
-=======
->>>>>>> ad04bfed
 // SigVerificationDecorator verifies all signatures for a tx and returns an
 // error if any are invalid.
 // It will populate an account's public key if that is not present only if
@@ -176,7 +63,6 @@
 	ak              AccountKeeper
 	signModeHandler *txsigning.HandlerMap
 	sigGasConsumer  SignatureVerificationGasConsumer
-	aaKeeper        AccountAbstractionKeeper
 }
 
 func NewSigVerificationDecorator(ak AccountKeeper, signModeHandler *txsigning.HandlerMap, sigGasConsumer SignatureVerificationGasConsumer) SigVerificationDecorator {
@@ -318,21 +204,7 @@
 }
 
 // authenticate the authentication of the TX for a specific tx signer.
-<<<<<<< HEAD
-func (svd SigVerificationDecorator) authenticate(ctx sdk.Context, tx sdk.Tx, simulate bool, signer []byte, sig signing.SignatureV2) error {
-	if svd.aaKeeper != nil {
-		isAa, err := svd.aaKeeper.IsAbstractedAccount(ctx, signer)
-		if err != nil {
-			return err
-		}
-		if isAa {
-			return svd.authenticateAbstractedAccount(ctx, tx, simulate, signer, sig)
-		}
-	}
-
-=======
 func (svd SigVerificationDecorator) authenticate(ctx sdk.Context, tx authsigning.Tx, simulate bool, signer []byte, sig signing.SignatureV2, txPubKey cryptotypes.PubKey) error {
->>>>>>> ad04bfed
 	acc, err := GetSignerAcc(ctx, svd.ak, signer)
 	if err != nil {
 		return err
@@ -507,11 +379,6 @@
 	return acc.SetSequence(acc.GetSequence() + 1)
 }
 
-func (svd SigVerificationDecorator) authenticateAbstractedAccount(ctx sdk.Context, tx sdk.Tx, simulate bool, signer []byte, sig signing.SignatureV2) error {
-	// convert tx to UserOperation
-	panic("impl")
-}
-
 // ValidateSigCountDecorator takes in Params and returns errors if there are too many signatures in the tx for the given params
 // otherwise it calls next AnteHandler
 // Use this decorator to set parameterized limit on number of signatures in tx
