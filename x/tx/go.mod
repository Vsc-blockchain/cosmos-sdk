module cosmossdk.io/x/tx

go 1.21

require (
	cosmossdk.io/api v0.7.3
	cosmossdk.io/core v0.11.0
	cosmossdk.io/errors v1.0.1
	cosmossdk.io/math v1.3.0
	github.com/cosmos/cosmos-proto v1.0.0-beta.4
	github.com/cosmos/gogoproto v1.4.12
	github.com/google/go-cmp v0.6.0
	github.com/google/gofuzz v1.2.0
	github.com/iancoleman/strcase v0.3.0
	github.com/pkg/errors v0.9.1
	github.com/stretchr/testify v1.9.0
	github.com/tendermint/go-amino v0.16.0
	google.golang.org/protobuf v1.33.0
	gotest.tools/v3 v3.5.1
	pgregory.net/rapid v1.1.0
)

require (
	github.com/davecgh/go-spew v1.1.1 // indirect
<<<<<<< HEAD
	github.com/golang/protobuf v1.5.4 // indirect
	github.com/kr/text v0.2.0 // indirect
=======
>>>>>>> 24d44b65
	github.com/pmezard/go-difflib v1.0.0 // indirect
	golang.org/x/exp v0.0.0-20240222234643-814bf88cf225 // indirect
	golang.org/x/net v0.24.0 // indirect
	golang.org/x/sys v0.19.0 // indirect
	golang.org/x/text v0.14.0 // indirect
	google.golang.org/genproto v0.0.0-20240227224415-6ceb2ff114de // indirect
	google.golang.org/genproto/googleapis/api v0.0.0-20240227224415-6ceb2ff114de // indirect
	google.golang.org/genproto/googleapis/rpc v0.0.0-20240401170217-c3f982113cda // indirect
	google.golang.org/grpc v1.63.2 // indirect
	gopkg.in/yaml.v3 v3.0.1 // indirect
)

replace cosmossdk.io/core => ../../core

// NOTE: we do not want to replace to the development version of cosmossdk.io/api yet
// Until https://github.com/cosmos/cosmos-sdk/issues/19228 is resolved
// We are tagging x/tx from main and must keep using released versions of x/tx dependencies<|MERGE_RESOLUTION|>--- conflicted
+++ resolved
@@ -22,11 +22,7 @@
 
 require (
 	github.com/davecgh/go-spew v1.1.1 // indirect
-<<<<<<< HEAD
-	github.com/golang/protobuf v1.5.4 // indirect
 	github.com/kr/text v0.2.0 // indirect
-=======
->>>>>>> 24d44b65
 	github.com/pmezard/go-difflib v1.0.0 // indirect
 	golang.org/x/exp v0.0.0-20240222234643-814bf88cf225 // indirect
 	golang.org/x/net v0.24.0 // indirect
