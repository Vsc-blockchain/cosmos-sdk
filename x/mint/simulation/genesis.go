--- conflicted
+++ resolved
@@ -109,7 +109,6 @@
 
 	mintDenom := simState.BondDenom
 	blocksPerYear := uint64(60 * 60 * 8766 / 5)
-<<<<<<< HEAD
 	params := types.NewParams(
 		mintDenom,
 		inflationRateChange,
@@ -117,6 +116,7 @@
 		inflationMin,
 		goalBonded,
 		blocksPerYear,
+		math.ZeroInt(),
 		epochIdentifier,
 		reductionPeriodInEpochs,
 		reductionFactor,
@@ -125,11 +125,6 @@
 	)
 
 	mintGenesis := types.NewGenesisState(types.InitialMinter(inflation), params, reductionStartedEpoch)
-=======
-	params := types.NewParams(mintDenom, inflationRateChange, inflationMax, inflationMin, goalBonded, blocksPerYear, math.ZeroInt())
-
-	mintGenesis := types.NewGenesisState(types.InitialMinter(inflation), params)
->>>>>>> b795646c
 
 	bz, err := json.MarshalIndent(&mintGenesis, "", " ")
 	if err != nil {
