--- conflicted
+++ resolved
@@ -37,61 +37,44 @@
 			return err
 		}
 
-<<<<<<< HEAD
+		// update minter's inflation and annual provisions
 		minter.Inflation = ic(ctx, minter, params, bondedRatio)
 		minter.AnnualProvisions = minter.NextAnnualProvisions(params, totalStakingSupply)
 		if err = k.Minter.Set(ctx, minter); err != nil {
 			return err
 		}
 
-		// mint coins, update supply
+		// calculate minted coins
 		mintedCoin := minter.BlockProvision(params)
 		mintedCoins := sdk.NewCoins(mintedCoin)
 
-		err = k.MintCoins(ctx, mintedCoins)
-		if err != nil {
-			return err
+		maxSupply := params.MaxSupply
+		totalSupply := k.bankKeeper.GetSupply(ctx, params.MintDenom).Amount // fetch total supply from the bank module
+
+		// if maxSupply is not infinite, check against max_supply parameter
+		if !maxSupply.IsZero() {
+			if totalSupply.Add(mintedCoins.AmountOf(params.MintDenom)).GT(maxSupply) {
+				// calculate the difference between maxSupply and totalSupply
+				diff := maxSupply.Sub(totalSupply)
+				// mint the difference
+				diffCoin := sdk.NewCoin(params.MintDenom, diff)
+				diffCoins := sdk.NewCoins(diffCoin)
+
+				// mint coins
+				if err := k.MintCoins(ctx, diffCoins); err != nil {
+					return err
+				}
+				mintedCoins = diffCoins
+			}
 		}
-=======
-	// update minter's inflation and annual provisions
-	minter.Inflation = ic(ctx, minter, params, bondedRatio)
-	minter.AnnualProvisions = minter.NextAnnualProvisions(params, totalStakingSupply)
-	if err = k.Minter.Set(ctx, minter); err != nil {
-		return err
-	}
 
-	// calculate minted coins
-	mintedCoin := minter.BlockProvision(params)
-	mintedCoins := sdk.NewCoins(mintedCoin)
-
-	maxSupply := params.MaxSupply
-	totalSupply := k.bankKeeper.GetSupply(ctx, params.MintDenom).Amount // fetch total supply from the bank module
-
-	// if maxSupply is not infinite, check against max_supply parameter
-	if !maxSupply.IsZero() {
-		if totalSupply.Add(mintedCoins.AmountOf(params.MintDenom)).GT(maxSupply) {
-			// calculate the difference between maxSupply and totalSupply
-			diff := maxSupply.Sub(totalSupply)
-			// mint the difference
-			diffCoin := sdk.NewCoin(params.MintDenom, diff)
-			diffCoins := sdk.NewCoins(diffCoin)
-
+		// mint coins if maxSupply is infinite or total staking supply is less than maxSupply
+		if maxSupply.IsZero() || totalSupply.Add(mintedCoins.AmountOf(params.MintDenom)).LT(maxSupply) {
 			// mint coins
-			if err := k.MintCoins(ctx, diffCoins); err != nil {
+			if err := k.MintCoins(ctx, mintedCoins); err != nil {
 				return err
 			}
-			mintedCoins = diffCoins
 		}
-	}
-
-	// mint coins if maxSupply is infinite or total staking supply is less than maxSupply
-	if maxSupply.IsZero() || totalSupply.Add(mintedCoins.AmountOf(params.MintDenom)).LT(maxSupply) {
-		// mint coins
-		if err := k.MintCoins(ctx, mintedCoins); err != nil {
-			return err
-		}
-	}
->>>>>>> b795646c
 
 		// send the minted coins to the fee collector account
 		err = k.AddCollectedFees(ctx, mintedCoins)
