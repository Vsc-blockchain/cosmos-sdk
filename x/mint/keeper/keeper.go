package keeper

import (
	"context"
	"fmt"

	"cosmossdk.io/collections"
	"cosmossdk.io/core/appmodule"
	"cosmossdk.io/log"
	"cosmossdk.io/math"
	"cosmossdk.io/x/mint/types"

	"github.com/cosmos/cosmos-sdk/codec"
	sdk "github.com/cosmos/cosmos-sdk/types"
)

// Keeper of the mint store
type Keeper struct {
	appmodule.Environment

	cdc              codec.BinaryCodec
	stakingKeeper    types.StakingKeeper
	bankKeeper       types.BankKeeper
	logger           log.Logger
	feeCollectorName string
	// the address capable of executing a MsgUpdateParams message. Typically, this
	// should be the x/gov module account.
	authority string

	Schema             collections.Schema
	Params             collections.Item[types.Params]
	Minter             collections.Item[types.Minter]
	LastReductionEpoch collections.Item[int64]
}

// NewKeeper creates a new mint Keeper instance
func NewKeeper(
	cdc codec.BinaryCodec,
	env appmodule.Environment,
	sk types.StakingKeeper,
	ak types.AccountKeeper,
	bk types.BankKeeper,
	feeCollectorName string,
	authority string,
) Keeper {
	// ensure mint module account is set
	if addr := ak.GetModuleAddress(types.ModuleName); addr == nil {
		panic(fmt.Sprintf("the x/%s module account has not been set", types.ModuleName))
	}

	sb := collections.NewSchemaBuilder(env.KVStoreService)
	k := Keeper{
<<<<<<< HEAD
		cdc:                cdc,
		environment:        env,
		stakingKeeper:      sk,
		bankKeeper:         bk,
		logger:             env.Logger,
		feeCollectorName:   feeCollectorName,
		authority:          authority,
		Params:             collections.NewItem(sb, types.ParamsKey, "params", codec.CollValue[types.Params](cdc)),
		Minter:             collections.NewItem(sb, types.MinterKey, "minter", codec.CollValue[types.Minter](cdc)),
		LastReductionEpoch: collections.NewItem(sb, types.LastReductionEpochKey, "last_reduction_epoch", collections.Int64Value),
=======
		Environment:      env,
		cdc:              cdc,
		stakingKeeper:    sk,
		bankKeeper:       bk,
		logger:           env.Logger,
		feeCollectorName: feeCollectorName,
		authority:        authority,
		Params:           collections.NewItem(sb, types.ParamsKey, "params", codec.CollValue[types.Params](cdc)),
		Minter:           collections.NewItem(sb, types.MinterKey, "minter", codec.CollValue[types.Minter](cdc)),
>>>>>>> 7ea0d40e
	}

	schema, err := sb.Build()
	if err != nil {
		panic(err)
	}
	k.Schema = schema
	return k
}

// GetAuthority returns the x/mint module's authority.
func (k Keeper) GetAuthority() string {
	return k.authority
}

// StakingTokenSupply implements an alias call to the underlying staking keeper's
// StakingTokenSupply to be used in BeginBlocker.
func (k Keeper) StakingTokenSupply(ctx context.Context) (math.Int, error) {
	return k.stakingKeeper.StakingTokenSupply(ctx)
}

// BondedRatio implements an alias call to the underlying staking keeper's
// BondedRatio to be used in BeginBlocker.
func (k Keeper) BondedRatio(ctx context.Context) (math.LegacyDec, error) {
	return k.stakingKeeper.BondedRatio(ctx)
}

// MintCoins implements an alias call to the underlying supply keeper's
// MintCoins to be used in BeginBlocker.
func (k Keeper) MintCoins(ctx context.Context, newCoins sdk.Coins) error {
	if newCoins.Empty() {
		// skip as no coins need to be minted
		return nil
	}

	return k.bankKeeper.MintCoins(ctx, types.ModuleName, newCoins)
}

// AddCollectedFees implements an alias call to the underlying supply keeper's
// AddCollectedFees to be used in BeginBlocker.
func (k Keeper) AddCollectedFees(ctx context.Context, fees sdk.Coins) error {
	return k.bankKeeper.SendCoinsFromModuleToModule(ctx, types.ModuleName, k.feeCollectorName, fees)
}

func (k Keeper) setLastReductionEpochNum(ctx context.Context, epochNum int64) error {
	return k.LastReductionEpoch.Set(ctx, epochNum)
}

func (k Keeper) getLastReductionEpochNum(ctx context.Context) (int64, error) {
	return k.LastReductionEpoch.Get(ctx)
}<|MERGE_RESOLUTION|>--- conflicted
+++ resolved
@@ -50,9 +50,8 @@
 
 	sb := collections.NewSchemaBuilder(env.KVStoreService)
 	k := Keeper{
-<<<<<<< HEAD
+		Environment:        env,
 		cdc:                cdc,
-		environment:        env,
 		stakingKeeper:      sk,
 		bankKeeper:         bk,
 		logger:             env.Logger,
@@ -61,17 +60,6 @@
 		Params:             collections.NewItem(sb, types.ParamsKey, "params", codec.CollValue[types.Params](cdc)),
 		Minter:             collections.NewItem(sb, types.MinterKey, "minter", codec.CollValue[types.Minter](cdc)),
 		LastReductionEpoch: collections.NewItem(sb, types.LastReductionEpochKey, "last_reduction_epoch", collections.Int64Value),
-=======
-		Environment:      env,
-		cdc:              cdc,
-		stakingKeeper:    sk,
-		bankKeeper:       bk,
-		logger:           env.Logger,
-		feeCollectorName: feeCollectorName,
-		authority:        authority,
-		Params:           collections.NewItem(sb, types.ParamsKey, "params", codec.CollValue[types.Params](cdc)),
-		Minter:           collections.NewItem(sb, types.MinterKey, "minter", codec.CollValue[types.Minter](cdc)),
->>>>>>> 7ea0d40e
 	}
 
 	schema, err := sb.Build()
