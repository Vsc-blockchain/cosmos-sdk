--- conflicted
+++ resolved
@@ -175,10 +175,7 @@
 	cosmossdk.io/x/accounts => ../accounts
 	cosmossdk.io/x/auth => ../auth
 	cosmossdk.io/x/bank => ../bank
-<<<<<<< HEAD
+	cosmossdk.io/x/consensus => ../consensus
 	cosmossdk.io/x/epochs => ../epochs
-=======
-	cosmossdk.io/x/consensus => ../consensus
->>>>>>> b795646c
 	cosmossdk.io/x/staking => ../staking
 )