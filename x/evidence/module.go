--- conflicted
+++ resolved
@@ -29,15 +29,10 @@
 	_ module.HasGRPCGateway      = AppModule{}
 	_ module.AppModuleSimulation = AppModule{}
 
-<<<<<<< HEAD
-	_ appmodulev2.AppModule       = AppModule{}
-	_ appmodulev2.HasBeginBlocker = AppModule{}
-=======
 	_ appmodule.AppModule             = AppModule{}
 	_ appmodule.HasBeginBlocker       = AppModule{}
 	_ appmodule.HasRegisterInterfaces = AppModule{}
 	_ appmodule.HasGenesis            = AppModule{}
->>>>>>> cdc32918
 )
 
 const ConsensusVersion = 1
